from __future__ import annotations

import copy
import logging
from abc import ABC, abstractmethod
from dataclasses import asdict, dataclass
from typing import (
    TYPE_CHECKING,
    Any,
    Callable,
    Dict,
    Iterable,
    List,
    Optional,
    Set,
    Tuple,
    Union,
)

import great_expectations.exceptions as gx_exceptions
from great_expectations.core._docs_decorators import public_api
from great_expectations.core.batch_manager import BatchManager
from great_expectations.core.metric_domain_types import MetricDomainTypes
from great_expectations.core.util import convert_to_json_serializable
from great_expectations.expectations.registry import get_metric_provider
from great_expectations.expectations.row_conditions import (
    RowCondition,
    RowConditionParserType,
)
from great_expectations.types import DictDot
from great_expectations.util import filter_properties_dict
from great_expectations.validator.computed_metric import MetricValue
from great_expectations.validator.metric_configuration import MetricConfiguration

if TYPE_CHECKING:
    # noinspection PyPep8Naming
    import pyspark.sql.functions as F
    import sqlalchemy as sa

    from great_expectations.core.batch import (
        BatchData,
        BatchDataType,
        BatchMarkers,
        BatchSpec,
    )
    from great_expectations.expectations.metrics.metric_provider import MetricProvider
<<<<<<< HEAD
    from great_expectations.validator.metric_configuration import MetricConfigurationID
=======
    from great_expectations.validator.validator import Validator
>>>>>>> 28278200

logger = logging.getLogger(__name__)


try:
    import pandas as pd
except ImportError:
    pd = None

    logger.debug(
        "Unable to load pandas; install optional pandas dependency for support."
    )


class NoOpDict:
    def __getitem__(self, item):
        return None

    def __setitem__(self, key, value):
        return None

    # noinspection PyMethodMayBeStatic,PyUnusedLocal
    def update(self, value):
        return None


@dataclass(frozen=True)
class MetricComputationConfiguration(DictDot):
    """
    MetricComputationConfiguration is a "dataclass" object, which holds components required for metric computation.
    """

    metric_configuration: MetricConfiguration
    metric_fn: sa.func | F
    metric_provider_kwargs: dict
    compute_domain_kwargs: Optional[dict] = None
    accessor_domain_kwargs: Optional[dict] = None

    @public_api
    def to_dict(self) -> dict:
        """Returns: this MetricComputationConfiguration as a Python dictionary

        Returns:
            (dict) representation of present object
        """
        return asdict(self)

    @public_api
    def to_json_dict(self) -> dict:
        """Returns: this MetricComputationConfiguration as a JSON dictionary

        Returns:
            (dict) representation of present object as JSON-compatible Python dictionary
        """
        return convert_to_json_serializable(data=self.to_dict())


@dataclass
class SplitDomainKwargs:
    """compute_domain_kwargs, accessor_domain_kwargs when split from domain_kwargs

    The union of compute_domain_kwargs, accessor_domain_kwargs is the input domain_kwargs
    """

    compute: dict
    accessor: dict


@public_api
class ExecutionEngine(ABC):
    """ExecutionEngine defines interfaces and provides common methods for loading Batch of data and compute metrics.

    ExecutionEngine is the parent class of every backend-specific computational class, tasked with loading Batch of
    data and computing metrics.  Each subclass (corresponding to Pandas, Spark, SQLAlchemy, and any other computational
    components) utilizes generally-applicable methods defined herein, while implementing required backend-specific
    interfaces.  ExecutionEngine base class also performs the important task of translating cloud storage resource URLs
    to format and protocol compatible with given computational mechanism (e.g, Pandas, Spark).  Then ExecutionEngine
    subclasses access the referenced data according to their paritcular compatible protocol and return Batch of data.

    In order to obtain Batch of data, ExecutionEngine (through implementation of key interface methods by subclasses)
    gets data records and also provides access references so that different aspects of data can be loaded at once.
    ExecutionEngine uses BatchManager for Batch caching in order to reduce load on computational backends.

    Crucially, ExecutionEngine serves as focal point for resolving (i.e., computing) metrics.  Wherever opportunities
    arize to bundle multiple metric computations (e.g., SQLAlchemy, Spark), ExecutionEngine utilizes subclasses in order
    to provide specific functionality (bundling of computation is available only for "deferred execution" computational
    systems, such as SQLAlchemy and Spark; it is not available for Pandas, because Pandas computations are immediate).

    Finally, ExecutionEngine defines interfaces for Batch data sampling and splitting Batch of data along defined axes.

    Constructor builds an ExecutionEngine, using provided configuration options (instatiation is done by child classes).

    Args:
        name: (str) name of this ExecutionEngine
        caching: (Boolean) if True (default), then resolved (computed) metrics are added to local in-memory cache.
        batch_spec_defaults: dictionary of BatchSpec overrides (useful for amending configuration at runtime).
        batch_data_dict: dictionary of Batch objects with corresponding IDs as keys supplied at initialization time
        validator: Validator object (optional) -- not utilized in V3 and later versions
    """

    recognized_batch_spec_defaults: Set[str] = set()

    def __init__(
        self,
        name: Optional[str] = None,
        caching: bool = True,
        batch_spec_defaults: Optional[dict] = None,
        batch_data_dict: Optional[dict] = None,
        validator: Optional[Validator] = None,
    ) -> None:
        self.name = name
        self._validator = validator

        # NOTE: using caching makes the strong assumption that the user will not modify the core data store
        # (e.g. self.spark_df) over the lifetime of the dataset instance
        self._caching = caching
        # NOTE: 20200918 - this is a naive cache; update.
        if self._caching:
            self._metric_cache: Union[Dict, NoOpDict] = {}
        else:
            self._metric_cache = NoOpDict()

        if batch_spec_defaults is None:
            batch_spec_defaults = {}

        batch_spec_defaults_keys = set(batch_spec_defaults.keys())
        if not batch_spec_defaults_keys <= self.recognized_batch_spec_defaults:
            logger.warning(
                f"""Unrecognized batch_spec_default(s): \
{str(batch_spec_defaults_keys - self.recognized_batch_spec_defaults)}
"""
            )

        self._batch_spec_defaults = {
            key: value
            for key, value in batch_spec_defaults.items()
            if key in self.recognized_batch_spec_defaults
        }

        self._batch_manager = BatchManager(execution_engine=self)

        if batch_data_dict is None:
            batch_data_dict = {}

        self._load_batch_data_from_dict(batch_data_dict=batch_data_dict)

        # Gather the call arguments of the present function (and add the "class_name"), filter out the Falsy values, and
        # set the instance "_config" variable equal to the resulting dictionary.
        self._config = {
            "name": name,
            "caching": caching,
            "batch_spec_defaults": batch_spec_defaults,
            "batch_data_dict": batch_data_dict,
            "validator": validator,
            "module_name": self.__class__.__module__,
            "class_name": self.__class__.__name__,
        }
        filter_properties_dict(properties=self._config, clean_falsy=True, inplace=True)

    def configure_validator(self, validator) -> None:
        """Optionally configure the validator as appropriate for the execution engine."""
        pass

    @property
    def config(self) -> dict:
        return self._config

    @property
    def dialect(self):
        return None

    @property
    def batch_manager(self) -> BatchManager:
        """Getter for batch_manager"""
        return self._batch_manager

    def _load_batch_data_from_dict(
        self, batch_data_dict: Dict[str, BatchDataType]
    ) -> None:
        """
        Loads all data in batch_data_dict using cache_batch_data
        """
        batch_id: str
        batch_data: BatchDataType
        for batch_id, batch_data in batch_data_dict.items():
            self.load_batch_data(batch_id=batch_id, batch_data=batch_data)

    def load_batch_data(self, batch_id: str, batch_data: BatchDataType) -> None:
        self._batch_manager.save_batch_data(batch_id=batch_id, batch_data=batch_data)

    def get_batch_data(
        self,
        batch_spec: BatchSpec,
    ) -> Any:
        """Interprets batch_data and returns the appropriate data.

        This method is primarily useful for utility cases (e.g. testing) where
        data is being fetched without a DataConnector and metadata like
        batch_markers is unwanted

        Note: this method is currently a thin wrapper for get_batch_data_and_markers.
        It simply suppresses the batch_markers.
        """
        batch_data, _ = self.get_batch_data_and_markers(batch_spec)
        return batch_data

    @abstractmethod
    def get_batch_data_and_markers(self, batch_spec) -> Tuple[BatchData, BatchMarkers]:
        raise NotImplementedError

    def resolve_metrics(
        self,
        metrics_to_resolve: Iterable[MetricConfiguration],
        metrics: Optional[Dict[MetricConfigurationID, MetricValue]] = None,
        runtime_configuration: Optional[dict] = None,
    ) -> Dict[MetricConfigurationID, MetricValue]:
        """resolve_metrics is the main entrypoint for an execution engine. The execution engine will compute the value
        of the provided metrics.

        Args:
            metrics_to_resolve: the metrics to evaluate
            metrics: already-computed metrics currently available to the engine
            runtime_configuration: runtime configuration information

        Returns:
            resolved_metrics (Dict): a dictionary with the values for the metrics that have just been resolved.
        """
        if not metrics_to_resolve:
            return metrics or {}

        metric_fn_direct_configurations: List[MetricComputationConfiguration]
        metric_fn_bundle_configurations: List[MetricComputationConfiguration]
        (
            metric_fn_direct_configurations,
            metric_fn_bundle_configurations,
        ) = self._build_direct_and_bundled_metric_computation_configurations(
            metrics_to_resolve=metrics_to_resolve,
            metrics=metrics,
            runtime_configuration=runtime_configuration,
        )
        return self._process_direct_and_bundled_metric_computation_configurations(
            metric_fn_direct_configurations=metric_fn_direct_configurations,
            metric_fn_bundle_configurations=metric_fn_bundle_configurations,
        )

    def resolve_metric_bundle(
        self, metric_fn_bundle
<<<<<<< HEAD
    ) -> dict[MetricConfigurationID, MetricValue]:
        """Resolve a bundle of metrics with the same compute domain as part of a single trip to the compute engine."""
=======
    ) -> Dict[Tuple[str, str, str], MetricValue]:
        """Resolve a bundle of metrics with the same compute Domain as part of a single trip to the compute engine."""
>>>>>>> 28278200
        raise NotImplementedError

    @public_api
    def get_domain_records(
        self,
        domain_kwargs: dict,
    ) -> Any:
        """get_domain_records() is an interface method, which computes the full-access data (dataframe or selectable) for computing metrics based on the given domain_kwargs and specific engine semantics.

        Args:
            domain_kwargs (dict) - A dictionary consisting of the Domain kwargs specifying which data to obtain

        Returns:
            data corresponding to the compute domain
        """

        raise NotImplementedError

    @public_api
    def get_compute_domain(
        self,
        domain_kwargs: dict,
        domain_type: Union[str, MetricDomainTypes],
        accessor_keys: Optional[Iterable[str]] = None,
    ) -> Tuple[Any, dict, dict]:
        """get_compute_domain() is an interface method, which computes the optimal domain_kwargs for computing metrics based on the given domain_kwargs and specific engine semantics.

        Args:
            domain_kwargs (dict): a dictionary consisting of the Domain kwargs specifying which data to obtain
            domain_type (str or MetricDomainTypes): an Enum value indicating which metric Domain the user would like \
            to be using, or a corresponding string value representing it.  String types include "column", \
            "column_pair", "table", and "other".  Enum types include capitalized versions of these from the class \
            MetricDomainTypes.
            accessor_keys (str iterable): keys that are part of the compute Domain but should be ignored when \
            describing the Domain and simply transferred with their associated values into accessor_domain_kwargs.

        Returns:
            A tuple consisting of three elements:

            1. data corresponding to the compute domain;
            2. a modified copy of domain_kwargs describing the Domain of the data returned in (1);
            3. a dictionary describing the access instructions for data elements included in the compute domain \
                (e.g. specific column name).

            In general, the union of the compute_domain_kwargs and accessor_domain_kwargs will be the same as the
            domain_kwargs provided to this method.
        """

        raise NotImplementedError

    def add_column_row_condition(
        self, domain_kwargs, column_name=None, filter_null=True, filter_nan=False
    ):
        """EXPERIMENTAL

        Add a row condition for handling null filter.

        Args:
            domain_kwargs: the Domain kwargs to use as the base and to which to add the condition
            column_name: if provided, use this name to add the condition; otherwise, will use "column" key from
                table_domain_kwargs
            filter_null: if true, add a filter for null values
            filter_nan: if true, add a filter for nan values
        """
        if filter_null is False and filter_nan is False:
            logger.warning(
                "add_column_row_condition called with no filter condition requested"
            )
            return domain_kwargs

        if filter_nan:
            raise gx_exceptions.GreatExpectationsError(
                "Base ExecutionEngine does not support adding nan condition filters"
            )

        new_domain_kwargs = copy.deepcopy(domain_kwargs)
        assert (
            "column" in domain_kwargs or column_name is not None
        ), "No column provided: A column must be provided in domain_kwargs or in the column_name parameter"
        if column_name is not None:
            column = column_name
        else:
            column = domain_kwargs["column"]

        row_condition = RowCondition(
            condition=f'col("{column}").notnull()',
            condition_type=RowConditionParserType.GE,
        )
        new_domain_kwargs.setdefault("filter_conditions", []).append(row_condition)
        return new_domain_kwargs

    def _build_direct_and_bundled_metric_computation_configurations(
        self,
        metrics_to_resolve: Iterable[MetricConfiguration],
        metrics: Optional[dict[MetricConfigurationID, MetricValue]] = None,
        runtime_configuration: Optional[dict] = None,
    ) -> Tuple[
        List[MetricComputationConfiguration],
        List[MetricComputationConfiguration],
    ]:
        """
        This method organizes "metrics_to_resolve" ("MetricConfiguration" objects) into two lists: direct and bundled.
        Directly-computable "MetricConfiguration" must have non-NULL metric function ("metric_fn").  Aggregate metrics
        have NULL metric function, but non-NULL partial metric function ("metric_partial_fn"); aggregates are bundled.

        See documentation in "MetricProvider._register_metric_functions()" for in-depth description of this mechanism.

        Args:
            metrics_to_resolve: the metrics to evaluate
            metrics: already-computed metrics currently available to the engine
            runtime_configuration: runtime configuration information

        Returns:
            Tuple with two elements: directly-computable and bundled "MetricComputationConfiguration" objects
        """
        metric_fn_direct_configurations: List[MetricComputationConfiguration] = []
        metric_fn_bundle_configurations: List[MetricComputationConfiguration] = []

        if not metrics_to_resolve:
            return (
                metric_fn_direct_configurations,
                metric_fn_bundle_configurations,
            )

        if metrics is None:
            metrics = {}

        resolved_metric_dependencies_by_metric_name: Dict[
            str, Union[MetricValue, Tuple[Any, dict, dict]]
        ]
        metric_class: MetricProvider
        metric_fn: Union[Callable, None]
        metric_aggregate_fn: sa.func | F
        metric_provider_kwargs: dict
        compute_domain_kwargs: dict
        accessor_domain_kwargs: dict
        metric_to_resolve: MetricConfiguration
        for metric_to_resolve in metrics_to_resolve:
            resolved_metric_dependencies_by_metric_name = (
                self._get_computed_metric_evaluation_dependencies_by_metric_name(
                    metric_to_resolve=metric_to_resolve,
                    metrics=metrics,
                )
            )
            metric_class, metric_fn = get_metric_provider(
                metric_name=metric_to_resolve.metric_name, execution_engine=self
            )
            metric_provider_kwargs = {
                "cls": metric_class,
                "execution_engine": self,
                "metric_domain_kwargs": metric_to_resolve.metric_domain_kwargs,
                "metric_value_kwargs": metric_to_resolve.metric_value_kwargs,
                "metrics": resolved_metric_dependencies_by_metric_name,
                "runtime_configuration": runtime_configuration,
            }
            if metric_fn is None:
                try:
                    (
                        metric_aggregate_fn,
                        compute_domain_kwargs,
                        accessor_domain_kwargs,
                    ) = resolved_metric_dependencies_by_metric_name.pop(
                        "metric_partial_fn"
                    )
                except KeyError as e:
                    raise gx_exceptions.MetricError(
                        message=f'Missing metric dependency: {str(e)} for metric "{metric_to_resolve.metric_name}".'
                    )

                metric_fn_bundle_configurations.append(
                    MetricComputationConfiguration(
                        metric_configuration=metric_to_resolve,
                        metric_fn=metric_aggregate_fn,
                        metric_provider_kwargs=metric_provider_kwargs,
                        compute_domain_kwargs=compute_domain_kwargs,
                        accessor_domain_kwargs=accessor_domain_kwargs,
                    )
                )
            else:
                metric_fn_direct_configurations.append(
                    MetricComputationConfiguration(
                        metric_configuration=metric_to_resolve,
                        metric_fn=metric_fn,
                        metric_provider_kwargs=metric_provider_kwargs,
                    )
                )

        return (
            metric_fn_direct_configurations,
            metric_fn_bundle_configurations,
        )

    def _get_computed_metric_evaluation_dependencies_by_metric_name(
        self,
        metric_to_resolve: MetricConfiguration,
        metrics: dict[MetricConfigurationID, MetricValue],
    ) -> Dict[str, Union[MetricValue, Tuple[Any, dict, dict]]]:
        """
        Gathers resolved (already computed) evaluation dependencies of metric-to-resolve (not yet computed)
        "MetricConfiguration" object by "metric_name" property of resolved "MetricConfiguration" objects.

        Args:
            metric_to_resolve: dependent (not yet resolved) "MetricConfiguration" object
            metrics: resolved (already computed) "MetricConfiguration" objects keyd by ID of that object

        Returns:
            Dictionary keyed by "metric_name" with values as computed metric or partial bundling information tuple
        """
        metric_dependencies_by_metric_name: Dict[
            str, Union[MetricValue, Tuple[Any, dict, dict]]
        ] = {}

        metric_name: str
        metric_configuration: MetricConfiguration
        for (
            metric_name,
            metric_configuration,
        ) in metric_to_resolve.metric_dependencies.items():
            if metric_configuration.id in metrics:
                metric_dependencies_by_metric_name[metric_name] = metrics[
                    metric_configuration.id
                ]
            elif self._caching and metric_configuration.id in self._metric_cache:  # type: ignore[operator] # TODO: update NoOpDict
                metric_dependencies_by_metric_name[metric_name] = self._metric_cache[
                    metric_configuration.id
                ]
            else:
                raise gx_exceptions.MetricError(
                    message=f'Missing metric dependency: "{metric_name}" for metric "{metric_to_resolve.metric_name}".'
                )

        return metric_dependencies_by_metric_name

    def _process_direct_and_bundled_metric_computation_configurations(
        self,
        metric_fn_direct_configurations: List[MetricComputationConfiguration],
        metric_fn_bundle_configurations: List[MetricComputationConfiguration],
    ) -> dict[MetricConfigurationID, MetricValue]:
        """
        This method processes directly-computable and bundled "MetricComputationConfiguration" objects.

        Args:
            metric_fn_direct_configurations: directly-computable "MetricComputationConfiguration" objects
            metric_fn_bundle_configurations: bundled "MetricComputationConfiguration" objects (column aggregates)

        Returns:
            resolved_metrics (Dict): a dictionary with the values for the metrics that have just been resolved.
        """
        resolved_metrics: dict[MetricConfigurationID, MetricValue] = {}

        metric_computation_configuration: MetricComputationConfiguration

        for metric_computation_configuration in metric_fn_direct_configurations:
            try:
                resolved_metrics[
                    metric_computation_configuration.metric_configuration.id
                ] = metric_computation_configuration.metric_fn(
                    **metric_computation_configuration.metric_provider_kwargs
                )
            except Exception as e:
                raise gx_exceptions.MetricResolutionError(
                    message=str(e),
                    failed_metrics=(
                        metric_computation_configuration.metric_configuration,
                    ),
                ) from e

        try:
            # an engine-specific way of computing metrics together
            resolved_metric_bundle: Dict[
                Tuple[str, str, str], MetricValue
            ] = self.resolve_metric_bundle(
                metric_fn_bundle=metric_fn_bundle_configurations
            )
            resolved_metrics.update(resolved_metric_bundle)
        except Exception as e:
            raise gx_exceptions.MetricResolutionError(
                message=str(e),
                failed_metrics=[
                    metric_computation_configuration.metric_configuration
                    for metric_computation_configuration in metric_fn_bundle_configurations
                ],
            ) from e

        if self._caching:
            self._metric_cache.update(resolved_metrics)

        return resolved_metrics

    def _split_domain_kwargs(
        self,
        domain_kwargs: Dict[str, Any],
        domain_type: Union[str, MetricDomainTypes],
        accessor_keys: Optional[Iterable[str]] = None,
    ) -> SplitDomainKwargs:
        """Split domain_kwargs for all Domain types into compute and accessor Domain kwargs.

        Args:
            domain_kwargs: A dictionary consisting of the Domain kwargs specifying which data to obtain
            domain_type: an Enum value indicating which metric Domain the user would
            like to be using, or a corresponding string value representing it. String types include "identity",
            "column", "column_pair", "table" and "other". Enum types include capitalized versions of these from the
            class MetricDomainTypes.
            accessor_keys: keys that are part of the compute Domain but should be ignored when
            describing the Domain and simply transferred with their associated values into accessor_domain_kwargs.

        Returns:
            compute_domain_kwargs, accessor_domain_kwargs from domain_kwargs
            The union of compute_domain_kwargs, accessor_domain_kwargs is the input domain_kwargs
        """
        # Extracting value from enum if it is given for future computation
        domain_type = MetricDomainTypes(domain_type)

        # Warning user if accessor keys are in any Domain that is not of type table, will be ignored
        if (
            domain_type != MetricDomainTypes.TABLE
            and accessor_keys is not None
            and len(list(accessor_keys)) > 0
        ):
            logger.warning(
                'Accessor keys ignored since Metric Domain Type is not "table"'
            )

        split_domain_kwargs: SplitDomainKwargs
        if domain_type == MetricDomainTypes.TABLE:
            split_domain_kwargs = self._split_table_metric_domain_kwargs(
                domain_kwargs, domain_type, accessor_keys
            )

        elif domain_type == MetricDomainTypes.COLUMN:
            split_domain_kwargs = self._split_column_metric_domain_kwargs(
                domain_kwargs,
                domain_type,
            )

        elif domain_type == MetricDomainTypes.COLUMN_PAIR:
            split_domain_kwargs = self._split_column_pair_metric_domain_kwargs(
                domain_kwargs,
                domain_type,
            )

        elif domain_type == MetricDomainTypes.MULTICOLUMN:
            split_domain_kwargs = self._split_multi_column_metric_domain_kwargs(
                domain_kwargs,
                domain_type,
            )
        else:
            compute_domain_kwargs = copy.deepcopy(domain_kwargs)
            accessor_domain_kwargs: Dict[str, Any] = {}
            split_domain_kwargs = SplitDomainKwargs(
                compute_domain_kwargs, accessor_domain_kwargs
            )

        return split_domain_kwargs

    @staticmethod
    def _split_table_metric_domain_kwargs(
        domain_kwargs: dict,
        domain_type: MetricDomainTypes,
        accessor_keys: Optional[Iterable[str]] = None,
    ) -> SplitDomainKwargs:
        """Split domain_kwargs for table Domain types into compute and accessor Domain kwargs.

        Args:
            domain_kwargs: A dictionary consisting of the Domain kwargs specifying which data to obtain
            domain_type: an Enum value indicating which metric Domain the user would
            like to be using.
            accessor_keys: keys that are part of the compute Domain but should be ignored when
            describing the Domain and simply transferred with their associated values into accessor_domain_kwargs.

        Returns:
            compute_domain_kwargs, accessor_domain_kwargs from domain_kwargs
            The union of compute_domain_kwargs, accessor_domain_kwargs is the input domain_kwargs
        """
        assert (
            domain_type == MetricDomainTypes.TABLE
        ), "This method only supports MetricDomainTypes.TABLE"

        compute_domain_kwargs: Dict = copy.deepcopy(domain_kwargs)
        accessor_domain_kwargs: Dict = {}

        if accessor_keys is not None and len(list(accessor_keys)) > 0:
            for key in accessor_keys:
                accessor_domain_kwargs[key] = compute_domain_kwargs.pop(key)
        if len(domain_kwargs.keys()) > 0:
            # Warn user if kwarg not "normal".
            unexpected_keys: set = set(compute_domain_kwargs.keys()).difference(
                {
                    "batch_id",
                    "table",
                    "row_condition",
                    "condition_parser",
                }
            )
            if len(unexpected_keys) > 0:
                unexpected_keys_str: str = ", ".join(
                    map(lambda element: f'"{element}"', unexpected_keys)
                )
                logger.warning(
                    f"""Unexpected key(s) {unexpected_keys_str} found in domain_kwargs for Domain type "{domain_type.value}"."""
                )

        return SplitDomainKwargs(compute_domain_kwargs, accessor_domain_kwargs)

    @staticmethod
    def _split_column_metric_domain_kwargs(
        domain_kwargs: dict,
        domain_type: MetricDomainTypes,
    ) -> SplitDomainKwargs:
        """Split domain_kwargs for column Domain types into compute and accessor Domain kwargs.

        Args:
            domain_kwargs: A dictionary consisting of the Domain kwargs specifying which data to obtain
            domain_type: an Enum value indicating which metric Domain the user would
            like to be using.

        Returns:
            compute_domain_kwargs, accessor_domain_kwargs from domain_kwargs
            The union of compute_domain_kwargs, accessor_domain_kwargs is the input domain_kwargs
        """
        assert (
            domain_type == MetricDomainTypes.COLUMN
        ), "This method only supports MetricDomainTypes.COLUMN"

        compute_domain_kwargs: Dict = copy.deepcopy(domain_kwargs)
        accessor_domain_kwargs: Dict = {}

        if "column" not in compute_domain_kwargs:
            raise gx_exceptions.GreatExpectationsError(
                "Column not provided in compute_domain_kwargs"
            )

        accessor_domain_kwargs["column"] = compute_domain_kwargs.pop("column")

        return SplitDomainKwargs(compute_domain_kwargs, accessor_domain_kwargs)

    @staticmethod
    def _split_column_pair_metric_domain_kwargs(
        domain_kwargs: dict,
        domain_type: MetricDomainTypes,
    ) -> SplitDomainKwargs:
        """Split domain_kwargs for column pair Domain types into compute and accessor Domain kwargs.

        Args:
            domain_kwargs: A dictionary consisting of the Domain kwargs specifying which data to obtain
            domain_type: an Enum value indicating which metric Domain the user would
            like to be using.

        Returns:
            compute_domain_kwargs, accessor_domain_kwargs from domain_kwargs
            The union of compute_domain_kwargs, accessor_domain_kwargs is the input domain_kwargs
        """
        assert (
            domain_type == MetricDomainTypes.COLUMN_PAIR
        ), "This method only supports MetricDomainTypes.COLUMN_PAIR"

        compute_domain_kwargs: Dict = copy.deepcopy(domain_kwargs)
        accessor_domain_kwargs: Dict = {}

        if not ("column_A" in domain_kwargs and "column_B" in domain_kwargs):
            raise gx_exceptions.GreatExpectationsError(
                "column_A or column_B not found within domain_kwargs"
            )

        accessor_domain_kwargs["column_A"] = compute_domain_kwargs.pop("column_A")
        accessor_domain_kwargs["column_B"] = compute_domain_kwargs.pop("column_B")

        return SplitDomainKwargs(compute_domain_kwargs, accessor_domain_kwargs)

    @staticmethod
    def _split_multi_column_metric_domain_kwargs(
        domain_kwargs: dict,
        domain_type: MetricDomainTypes,
    ) -> SplitDomainKwargs:
        """Split domain_kwargs for multicolumn Domain types into compute and accessor Domain kwargs.

        Args:
            domain_kwargs: A dictionary consisting of the Domain kwargs specifying which data to obtain
            domain_type: an Enum value indicating which metric Domain the user would
            like to be using.

        Returns:
            compute_domain_kwargs, accessor_domain_kwargs from domain_kwargs
            The union of compute_domain_kwargs, accessor_domain_kwargs is the input domain_kwargs
        """
        assert (
            domain_type == MetricDomainTypes.MULTICOLUMN
        ), "This method only supports MetricDomainTypes.MULTICOLUMN"

        compute_domain_kwargs: Dict = copy.deepcopy(domain_kwargs)
        accessor_domain_kwargs: Dict = {}

        if "column_list" not in domain_kwargs:
            raise gx_exceptions.GreatExpectationsError(
                "column_list not found within domain_kwargs"
            )

        column_list = compute_domain_kwargs.pop("column_list")

        if len(column_list) < 2:
            raise gx_exceptions.GreatExpectationsError(
                "column_list must contain at least 2 columns"
            )

        accessor_domain_kwargs["column_list"] = column_list

        return SplitDomainKwargs(compute_domain_kwargs, accessor_domain_kwargs)<|MERGE_RESOLUTION|>--- conflicted
+++ resolved
@@ -44,11 +44,8 @@
         BatchSpec,
     )
     from great_expectations.expectations.metrics.metric_provider import MetricProvider
-<<<<<<< HEAD
     from great_expectations.validator.metric_configuration import MetricConfigurationID
-=======
     from great_expectations.validator.validator import Validator
->>>>>>> 28278200
 
 logger = logging.getLogger(__name__)
 
@@ -296,13 +293,8 @@
 
     def resolve_metric_bundle(
         self, metric_fn_bundle
-<<<<<<< HEAD
     ) -> dict[MetricConfigurationID, MetricValue]:
         """Resolve a bundle of metrics with the same compute domain as part of a single trip to the compute engine."""
-=======
-    ) -> Dict[Tuple[str, str, str], MetricValue]:
-        """Resolve a bundle of metrics with the same compute Domain as part of a single trip to the compute engine."""
->>>>>>> 28278200
         raise NotImplementedError
 
     @public_api
