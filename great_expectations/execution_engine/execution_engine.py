from __future__ import annotations

import copy
import logging
from abc import ABC, abstractmethod
from dataclasses import dataclass
from enum import Enum
from typing import (
    TYPE_CHECKING,
    Any,
    Callable,
    Dict,
    Iterable,
    List,
    Optional,
    Set,
    Tuple,
    Union,
)

import great_expectations.exceptions as ge_exceptions
from great_expectations.core.batch_manager import BatchManager
from great_expectations.core.metric_domain_types import MetricDomainTypes
from great_expectations.core.util import AzureUrl, DBFSPath, GCSUrl, S3Url
from great_expectations.execution_engine.bundled_metric_configuration import (
    BundledMetricConfiguration,
)
from great_expectations.expectations.registry import get_metric_provider
from great_expectations.expectations.row_conditions import (
    RowCondition,
    RowConditionParserType,
)
from great_expectations.util import filter_properties_dict
from great_expectations.validator.computed_metric import MetricValue
from great_expectations.validator.metric_configuration import MetricConfiguration

if TYPE_CHECKING:
    from great_expectations.core.batch import (
        BatchData,
        BatchDataType,
        BatchMarkers,
        BatchSpec,
    )
    from great_expectations.expectations.metrics.metric_provider import MetricProvider

logger = logging.getLogger(__name__)


try:
    import pandas as pd
except ImportError:
    pd = None

    logger.debug(
        "Unable to load pandas; install optional pandas dependency for support."
    )


class NoOpDict:
    def __getitem__(self, item):
        return None

    def __setitem__(self, key, value):
        return None

    # noinspection PyMethodMayBeStatic,PyUnusedLocal
    def update(self, value):
        return None


class MetricFunctionTypes(Enum):
    VALUE = "value"
    MAP_VALUES = "value"  # "map_values"
    WINDOW_VALUES = "value"  # "window_values"
    AGGREGATE_VALUE = "value"  # "aggregate_value"


class MetricPartialFunctionTypes(Enum):
    MAP_FN = "map_fn"
    MAP_SERIES = "map_series"
    MAP_CONDITION_FN = "map_condition_fn"
    MAP_CONDITION_SERIES = "map_condition_series"
    WINDOW_FN = "window_fn"
    WINDOW_CONDITION_FN = "window_condition_fn"
    AGGREGATE_FN = "aggregate_fn"

    @property
    def metric_suffix(self) -> str:
        if self.name in ["MAP_FN", "MAP_SERIES", "WINDOW_FN"]:
            return "map"

        if self.name in [
            "MAP_CONDITION_FN",
            "MAP_CONDITION_SERIES",
            "WINDOW_CONDITION_FN",
        ]:
            return "condition"

        if self.name in ["AGGREGATE_FN"]:
            return "aggregate_fn"

        return ""


class DataConnectorStorageDataReferenceResolver:
    DATA_CONNECTOR_NAME_TO_STORAGE_NAME_MAP: Dict[str, str] = {
        "InferredAssetS3DataConnector": "S3",
        "ConfiguredAssetS3DataConnector": "S3",
        "InferredAssetGCSDataConnector": "GCS",
        "ConfiguredAssetGCSDataConnector": "GCS",
        "InferredAssetAzureDataConnector": "ABS",
        "ConfiguredAssetAzureDataConnector": "ABS",
        "InferredAssetDBFSDataConnector": "DBFS",
        "ConfiguredAssetDBFSDataConnector": "DBFS",
    }
    STORAGE_NAME_EXECUTION_ENGINE_NAME_PATH_RESOLVERS: Dict[
        Tuple[str, str], Callable
    ] = {
        (
            "S3",
            "PandasExecutionEngine",
        ): lambda template_arguments: S3Url.OBJECT_URL_TEMPLATE.format(
            **template_arguments
        ),
        (
            "S3",
            "SparkDFExecutionEngine",
        ): lambda template_arguments: S3Url.OBJECT_URL_TEMPLATE.format(
            **template_arguments
        ),
        (
            "GCS",
            "PandasExecutionEngine",
        ): lambda template_arguments: GCSUrl.OBJECT_URL_TEMPLATE.format(
            **template_arguments
        ),
        (
            "GCS",
            "SparkDFExecutionEngine",
        ): lambda template_arguments: GCSUrl.OBJECT_URL_TEMPLATE.format(
            **template_arguments
        ),
        (
            "ABS",
            "PandasExecutionEngine",
        ): lambda template_arguments: AzureUrl.AZURE_BLOB_STORAGE_HTTPS_URL_TEMPLATE.format(
            **template_arguments
        ),
        (
            "ABS",
            "SparkDFExecutionEngine",
        ): lambda template_arguments: AzureUrl.AZURE_BLOB_STORAGE_WASBS_URL_TEMPLATE.format(
            **template_arguments
        ),
        (
            "DBFS",
            "SparkDFExecutionEngine",
        ): lambda template_arguments: DBFSPath.convert_to_protocol_version(
            **template_arguments
        ),
        (
            "DBFS",
            "PandasExecutionEngine",
        ): lambda template_arguments: DBFSPath.convert_to_file_semantics_version(
            **template_arguments
        ),
    }

    @staticmethod
    def resolve_data_reference(
        data_connector_name: str,
        execution_engine_name: str,
        template_arguments: dict,
    ):
        """Resolve file path for a (data_connector_name, execution_engine_name) combination."""
        storage_name: str = DataConnectorStorageDataReferenceResolver.DATA_CONNECTOR_NAME_TO_STORAGE_NAME_MAP[
            data_connector_name
        ]
        return DataConnectorStorageDataReferenceResolver.STORAGE_NAME_EXECUTION_ENGINE_NAME_PATH_RESOLVERS[
            (storage_name, execution_engine_name)
        ](
            template_arguments
        )


@dataclass
class SplitDomainKwargs:
    """compute_domain_kwargs, accessor_domain_kwargs when split from domain_kwargs

    The union of compute_domain_kwargs, accessor_domain_kwargs is the input domain_kwargs
    """

    compute: dict
    accessor: dict


class ExecutionEngine(ABC):
    recognized_batch_spec_defaults: Set[str] = set()

    def __init__(
        self,
        name=None,
        caching=True,
        batch_spec_defaults=None,
        batch_data_dict=None,
        validator=None,
    ) -> None:
        self.name = name
        self._validator = validator

        # NOTE: using caching makes the strong assumption that the user will not modify the core data store
        # (e.g. self.spark_df) over the lifetime of the dataset instance
        self._caching = caching
        # NOTE: 20200918 - this is a naive cache; update.
        if self._caching:
            self._metric_cache: Union[Dict, NoOpDict] = {}
        else:
            self._metric_cache = NoOpDict()

        if batch_spec_defaults is None:
            batch_spec_defaults = {}

        batch_spec_defaults_keys = set(batch_spec_defaults.keys())
        if not batch_spec_defaults_keys <= self.recognized_batch_spec_defaults:
            logger.warning(
                f"""Unrecognized batch_spec_default(s): \
{str(batch_spec_defaults_keys - self.recognized_batch_spec_defaults)}
"""
            )

        self._batch_spec_defaults = {
            key: value
            for key, value in batch_spec_defaults.items()
            if key in self.recognized_batch_spec_defaults
        }

        self._batch_manager = BatchManager(execution_engine=self)

        if batch_data_dict is None:
            batch_data_dict = {}

        self._load_batch_data_from_dict(batch_data_dict=batch_data_dict)

        # Gather the call arguments of the present function (and add the "class_name"), filter out the Falsy values, and
        # set the instance "_config" variable equal to the resulting dictionary.
        self._config = {
            "name": name,
            "caching": caching,
            "batch_spec_defaults": batch_spec_defaults,
            "batch_data_dict": batch_data_dict,
            "validator": validator,
            "module_name": self.__class__.__module__,
            "class_name": self.__class__.__name__,
        }
        filter_properties_dict(properties=self._config, clean_falsy=True, inplace=True)

    def configure_validator(self, validator) -> None:
        """Optionally configure the validator as appropriate for the execution engine."""
        pass

    @property
    def config(self) -> dict:
        return self._config

    @property
    def dialect(self):
        return None

    @property
    def batch_manager(self) -> BatchManager:
        """Getter for batch_manager"""
        return self._batch_manager

    def _load_batch_data_from_dict(
        self, batch_data_dict: Dict[str, BatchDataType]
    ) -> None:
        """
        Loads all data in batch_data_dict using cache_batch_data
        """
        batch_id: str
        batch_data: BatchDataType
        for batch_id, batch_data in batch_data_dict.items():
            self.load_batch_data(batch_id=batch_id, batch_data=batch_data)

    def load_batch_data(self, batch_id: str, batch_data: BatchDataType) -> None:
        self._batch_manager.save_batch_data(batch_id=batch_id, batch_data=batch_data)

    def get_batch_data(
        self,
        batch_spec: BatchSpec,
    ) -> Any:
        """Interprets batch_data and returns the appropriate data.

        This method is primarily useful for utility cases (e.g. testing) where
        data is being fetched without a DataConnector and metadata like
        batch_markers is unwanted

        Note: this method is currently a thin wrapper for get_batch_data_and_markers.
        It simply suppresses the batch_markers.
        """
        batch_data, _ = self.get_batch_data_and_markers(batch_spec)
        return batch_data

    @abstractmethod
    def get_batch_data_and_markers(self, batch_spec) -> Tuple[BatchData, BatchMarkers]:
        raise NotImplementedError

    def resolve_metrics(  # noqa: C901 - 16
        self,
        metrics_to_resolve: Iterable[MetricConfiguration],
        metrics: Optional[Dict[Tuple[str, str, str], MetricValue]] = None,
        runtime_configuration: Optional[dict] = None,
    ) -> Dict[Tuple[str, str, str], MetricValue]:
        """resolve_metrics is the main entrypoint for an execution engine. The execution engine will compute the value
        of the provided metrics.

        Args:
            metrics_to_resolve: the metrics to evaluate
            metrics: already-computed metrics currently available to the engine
            runtime_configuration: runtime configuration information

        Returns:
            resolved_metrics (Dict): a dictionary with the values for the metrics that have just been resolved.
        """
        if metrics is None:
            metrics = {}

        resolved_metrics: Dict[Tuple[str, str, str], MetricValue] = {}

        metric_fn_bundle: List[BundledMetricConfiguration] = []

        metric_fn_type: MetricFunctionTypes
        metric_class: MetricProvider
        metric_fn: Any
        compute_domain_kwargs: dict
        accessor_domain_kwargs: dict
        metric_provider_kwargs: dict
        metric_to_resolve: MetricConfiguration
        resolved_metrics_by_metric_name: Dict[str, Any]
        k: str
        v: MetricConfiguration
        for metric_to_resolve in metrics_to_resolve:
            resolved_metrics_by_metric_name = {}
            for k, v in metric_to_resolve.metric_dependencies.items():
                if v.id in metrics:
                    resolved_metrics_by_metric_name[k] = metrics[v.id]
                elif self._caching and v.id in self._metric_cache:  # type: ignore[operator] # TODO: update NoOpDict
                    resolved_metrics_by_metric_name[k] = self._metric_cache[v.id]
                else:
                    raise ge_exceptions.MetricError(
                        message=f'Missing metric dependency: {str(k)} for metric "{metric_to_resolve.metric_name}".'
                    )

            metric_class, metric_fn = get_metric_provider(
                metric_name=metric_to_resolve.metric_name, execution_engine=self
            )
            metric_provider_kwargs = {
                "cls": metric_class,
                "execution_engine": self,
                "metric_domain_kwargs": metric_to_resolve.metric_domain_kwargs,
                "metric_value_kwargs": metric_to_resolve.metric_value_kwargs,
                "metrics": resolved_metrics_by_metric_name,
                "runtime_configuration": runtime_configuration,
            }
            if metric_fn is None:
                try:
                    (
                        metric_fn,
                        compute_domain_kwargs,
                        accessor_domain_kwargs,
                    ) = resolved_metrics_by_metric_name.pop("metric_partial_fn")
                except KeyError as e:
                    raise ge_exceptions.MetricError(
                        message=f'Missing metric dependency: {str(e)} for metric "{metric_to_resolve.metric_name}".'
                    )

                metric_fn_bundle.append(
                    BundledMetricConfiguration(
                        metric_configuration=metric_to_resolve,
                        metric_fn=metric_fn,
                        compute_domain_kwargs=compute_domain_kwargs,
                        accessor_domain_kwargs=accessor_domain_kwargs,
                        metric_provider_kwargs=metric_provider_kwargs,
                    )
                )
                continue

            metric_fn_type = getattr(
                metric_fn, "metric_fn_type", MetricFunctionTypes.VALUE
            )
            if metric_fn_type not in [
                MetricPartialFunctionTypes.MAP_FN,
                MetricPartialFunctionTypes.MAP_CONDITION_FN,
                MetricPartialFunctionTypes.WINDOW_FN,
                MetricPartialFunctionTypes.WINDOW_CONDITION_FN,
                MetricPartialFunctionTypes.AGGREGATE_FN,
                MetricFunctionTypes.VALUE,
                MetricPartialFunctionTypes.MAP_SERIES,
                MetricPartialFunctionTypes.MAP_CONDITION_SERIES,
            ]:
                logger.warning(
                    f"Unrecognized metric function type while trying to resolve {str(metric_to_resolve.id)}"
                )

            try:
<<<<<<< HEAD
                # TODO: <Alex>ALEX</Alex>
                try:
                    w = dict(**metric_provider_kwargs)
                    # print(f'\n[ALEX_TEST] [EXECUTION_ENGINE.resolve_metrics()] METRIC_PROVIDER_KWARGS-0:\n{w} ; TYPE: {str(type(w))}')
                except Exception as e100:
                    # print(f'\n[ALEX_TEST] [EXECUTION_ENGINE.resolve_metrics()] EXCEPTION!!!!-EH?!:\n{e100} ; TYPE: {str(type(e100))}')
                    raise e100
                # TODO: <Alex>ALEX</Alex>
                # print(f'\n[ALEX_TEST] [EXECUTION_ENGINE.resolve_metrics()] METRIC_FN:\n{metric_fn} ; TYPE: {str(type(metric_fn))}')
                # print(f'\n[ALEX_TEST] [EXECUTION_ENGINE.resolve_metrics()] METRIC_PROVIDER_KWARGS-1:\n{metric_provider_kwargs} ; TYPE: {str(type(metric_provider_kwargs))}')
=======
>>>>>>> 91c13f09
                resolved_metrics[metric_to_resolve.id] = metric_fn(
                    **metric_provider_kwargs
                )
            except Exception as e:
                # print(f'\n[ALEX_TEST] [EXECUTION_ENGINE.resolve_metrics()] EXCEPTION!!!!-FAILED_METRIC:\n{metric_to_resolve} ; TYPE: {str(type(metric_to_resolve))}')
                # print(f'\n[ALEX_TEST] [EXECUTION_ENGINE.resolve_metrics()] EXCEPTION!!!!-FAILED_METRIC.ID:\n{metric_to_resolve.id} ; TYPE: {str(type(metric_to_resolve.id))}')
                raise ge_exceptions.MetricResolutionError(
                    message=str(e),
                    failed_metrics=(metric_to_resolve,),
                ) from e

        if len(metric_fn_bundle) > 0:
            try:
                # an engine-specific way of computing metrics together
                new_resolved: Dict[
                    Tuple[str, str, str], MetricValue
                ] = self.resolve_metric_bundle(metric_fn_bundle=metric_fn_bundle)
                resolved_metrics.update(new_resolved)
            except Exception as e:
                raise ge_exceptions.MetricResolutionError(
                    message=str(e),
                    failed_metrics=[x.metric_configuration for x in metric_fn_bundle],
                ) from e

        if self._caching:
            self._metric_cache.update(resolved_metrics)

        return resolved_metrics

    def resolve_metric_bundle(
        self, metric_fn_bundle
    ) -> Dict[Tuple[str, str, str], MetricValue]:
        """Resolve a bundle of metrics with the same compute domain as part of a single trip to the compute engine."""
        raise NotImplementedError

    def get_domain_records(
        self,
        domain_kwargs: dict,
    ) -> Any:
        """
        get_domain_records computes the full-access data (dataframe or selectable) for computing metrics based on the
        given domain_kwargs and specific engine semantics.

        Returns:
            data corresponding to the compute domain
        """

        raise NotImplementedError

    def get_compute_domain(
        self,
        domain_kwargs: dict,
        domain_type: Union[str, MetricDomainTypes],
    ) -> Tuple[Any, dict, dict]:
        """get_compute_domain computes the optimal domain_kwargs for computing metrics based on the given domain_kwargs
        and specific engine semantics.

        Returns:
            A tuple consisting of three elements:

            1. data corresponding to the compute domain;
            2. a modified copy of domain_kwargs describing the domain of the data returned in (1);
            3. a dictionary describing the access instructions for data elements included in the compute domain
                (e.g. specific column name).

            In general, the union of the compute_domain_kwargs and accessor_domain_kwargs will be the same as the
            domain_kwargs provided to this method.
        """

        raise NotImplementedError

    def add_column_row_condition(
        self, domain_kwargs, column_name=None, filter_null=True, filter_nan=False
    ):
        """EXPERIMENTAL

        Add a row condition for handling null filter.

        Args:
            domain_kwargs: the domain kwargs to use as the base and to which to add the condition
            column_name: if provided, use this name to add the condition; otherwise, will use "column" key from
                table_domain_kwargs
            filter_null: if true, add a filter for null values
            filter_nan: if true, add a filter for nan values
        """
        if filter_null is False and filter_nan is False:
            logger.warning(
                "add_column_row_condition called with no filter condition requested"
            )
            return domain_kwargs

        if filter_nan:
            raise ge_exceptions.GreatExpectationsError(
                "Base ExecutionEngine does not support adding nan condition filters"
            )

        new_domain_kwargs = copy.deepcopy(domain_kwargs)
        assert (
            "column" in domain_kwargs or column_name is not None
        ), "No column provided: A column must be provided in domain_kwargs or in the column_name parameter"
        if column_name is not None:
            column = column_name
        else:
            column = domain_kwargs["column"]

        row_condition = RowCondition(
            condition=f'col("{column}").notnull()',
            condition_type=RowConditionParserType.GE,
        )
        new_domain_kwargs.setdefault("filter_conditions", []).append(row_condition)
        return new_domain_kwargs

    def resolve_data_reference(
        self, data_connector_name: str, template_arguments: dict
    ):
        """Resolve file path for a (data_connector_name, execution_engine_name) combination."""
        return DataConnectorStorageDataReferenceResolver.resolve_data_reference(
            data_connector_name=data_connector_name,
            execution_engine_name=self.__class__.__name__,
            template_arguments=template_arguments,
        )

    def _split_domain_kwargs(
        self,
        domain_kwargs: Dict[str, Any],
        domain_type: Union[str, MetricDomainTypes],
        accessor_keys: Optional[Iterable[str]] = None,
    ) -> SplitDomainKwargs:
        """Split domain_kwargs for all domain types into compute and accessor domain kwargs.

        Args:
            domain_kwargs: A dictionary consisting of the domain kwargs specifying which data to obtain
            domain_type: an Enum value indicating which metric domain the user would
            like to be using, or a corresponding string value representing it. String types include "identity",
            "column", "column_pair", "table" and "other". Enum types include capitalized versions of these from the
            class MetricDomainTypes.
            accessor_keys: keys that are part of the compute domain but should be ignored when
            describing the domain and simply transferred with their associated values into accessor_domain_kwargs.

        Returns:
            compute_domain_kwargs, accessor_domain_kwargs from domain_kwargs
            The union of compute_domain_kwargs, accessor_domain_kwargs is the input domain_kwargs
        """
        # Extracting value from enum if it is given for future computation
        domain_type = MetricDomainTypes(domain_type)

        # Warning user if accessor keys are in any domain that is not of type table, will be ignored
        if (
            domain_type != MetricDomainTypes.TABLE
            and accessor_keys is not None
            and len(list(accessor_keys)) > 0
        ):
            logger.warning(
                'Accessor keys ignored since Metric Domain Type is not "table"'
            )

        split_domain_kwargs: SplitDomainKwargs
        if domain_type == MetricDomainTypes.TABLE:
            split_domain_kwargs = self._split_table_metric_domain_kwargs(
                domain_kwargs, domain_type, accessor_keys
            )

        elif domain_type == MetricDomainTypes.COLUMN:
            split_domain_kwargs = self._split_column_metric_domain_kwargs(
                domain_kwargs,
                domain_type,
            )

        elif domain_type == MetricDomainTypes.COLUMN_PAIR:
            split_domain_kwargs = self._split_column_pair_metric_domain_kwargs(
                domain_kwargs,
                domain_type,
            )

        elif domain_type == MetricDomainTypes.MULTICOLUMN:
            split_domain_kwargs = self._split_multi_column_metric_domain_kwargs(
                domain_kwargs,
                domain_type,
            )
        else:
            compute_domain_kwargs = copy.deepcopy(domain_kwargs)
            accessor_domain_kwargs: Dict[str, Any] = {}
            split_domain_kwargs = SplitDomainKwargs(
                compute_domain_kwargs, accessor_domain_kwargs
            )

        return split_domain_kwargs

    @staticmethod
    def _split_table_metric_domain_kwargs(
        domain_kwargs: dict,
        domain_type: MetricDomainTypes,
        accessor_keys: Optional[Iterable[str]] = None,
    ) -> SplitDomainKwargs:
        """Split domain_kwargs for table domain types into compute and accessor domain kwargs.

        Args:
            domain_kwargs: A dictionary consisting of the domain kwargs specifying which data to obtain
            domain_type: an Enum value indicating which metric domain the user would
            like to be using.
            accessor_keys: keys that are part of the compute domain but should be ignored when
            describing the domain and simply transferred with their associated values into accessor_domain_kwargs.

        Returns:
            compute_domain_kwargs, accessor_domain_kwargs from domain_kwargs
            The union of compute_domain_kwargs, accessor_domain_kwargs is the input domain_kwargs
        """
        assert (
            domain_type == MetricDomainTypes.TABLE
        ), "This method only supports MetricDomainTypes.TABLE"

        compute_domain_kwargs: Dict = copy.deepcopy(domain_kwargs)
        accessor_domain_kwargs: Dict = {}

        if accessor_keys is not None and len(list(accessor_keys)) > 0:
            for key in accessor_keys:
                accessor_domain_kwargs[key] = compute_domain_kwargs.pop(key)
        if len(domain_kwargs.keys()) > 0:
            # Warn user if kwarg not "normal".
            unexpected_keys: set = set(compute_domain_kwargs.keys()).difference(
                {
                    "batch_id",
                    "table",
                    "row_condition",
                    "condition_parser",
                }
            )
            if len(unexpected_keys) > 0:
                unexpected_keys_str: str = ", ".join(
                    map(lambda element: f'"{element}"', unexpected_keys)
                )
                logger.warning(
                    f"""Unexpected key(s) {unexpected_keys_str} found in domain_kwargs for domain type "{domain_type.value}"."""
                )

        return SplitDomainKwargs(compute_domain_kwargs, accessor_domain_kwargs)

    @staticmethod
    def _split_column_metric_domain_kwargs(
        domain_kwargs: dict,
        domain_type: MetricDomainTypes,
    ) -> SplitDomainKwargs:
        """Split domain_kwargs for column domain types into compute and accessor domain kwargs.

        Args:
            domain_kwargs: A dictionary consisting of the domain kwargs specifying which data to obtain
            domain_type: an Enum value indicating which metric domain the user would
            like to be using.

        Returns:
            compute_domain_kwargs, accessor_domain_kwargs from domain_kwargs
            The union of compute_domain_kwargs, accessor_domain_kwargs is the input domain_kwargs
        """
        assert (
            domain_type == MetricDomainTypes.COLUMN
        ), "This method only supports MetricDomainTypes.COLUMN"

        compute_domain_kwargs: Dict = copy.deepcopy(domain_kwargs)
        accessor_domain_kwargs: Dict = {}

        if "column" not in compute_domain_kwargs:
            raise ge_exceptions.GreatExpectationsError(
                "Column not provided in compute_domain_kwargs"
            )

        accessor_domain_kwargs["column"] = compute_domain_kwargs.pop("column")

        return SplitDomainKwargs(compute_domain_kwargs, accessor_domain_kwargs)

    @staticmethod
    def _split_column_pair_metric_domain_kwargs(
        domain_kwargs: dict,
        domain_type: MetricDomainTypes,
    ) -> SplitDomainKwargs:
        """Split domain_kwargs for column pair domain types into compute and accessor domain kwargs.

        Args:
            domain_kwargs: A dictionary consisting of the domain kwargs specifying which data to obtain
            domain_type: an Enum value indicating which metric domain the user would
            like to be using.

        Returns:
            compute_domain_kwargs, accessor_domain_kwargs from domain_kwargs
            The union of compute_domain_kwargs, accessor_domain_kwargs is the input domain_kwargs
        """
        assert (
            domain_type == MetricDomainTypes.COLUMN_PAIR
        ), "This method only supports MetricDomainTypes.COLUMN_PAIR"

        compute_domain_kwargs: Dict = copy.deepcopy(domain_kwargs)
        accessor_domain_kwargs: Dict = {}

        if not ("column_A" in domain_kwargs and "column_B" in domain_kwargs):
            raise ge_exceptions.GreatExpectationsError(
                "column_A or column_B not found within domain_kwargs"
            )

        accessor_domain_kwargs["column_A"] = compute_domain_kwargs.pop("column_A")
        accessor_domain_kwargs["column_B"] = compute_domain_kwargs.pop("column_B")

        return SplitDomainKwargs(compute_domain_kwargs, accessor_domain_kwargs)

    @staticmethod
    def _split_multi_column_metric_domain_kwargs(
        domain_kwargs: dict,
        domain_type: MetricDomainTypes,
    ) -> SplitDomainKwargs:
        """Split domain_kwargs for multicolumn domain types into compute and accessor domain kwargs.

        Args:
            domain_kwargs: A dictionary consisting of the domain kwargs specifying which data to obtain
            domain_type: an Enum value indicating which metric domain the user would
            like to be using.

        Returns:
            compute_domain_kwargs, accessor_domain_kwargs from domain_kwargs
            The union of compute_domain_kwargs, accessor_domain_kwargs is the input domain_kwargs
        """
        assert (
            domain_type == MetricDomainTypes.MULTICOLUMN
        ), "This method only supports MetricDomainTypes.MULTICOLUMN"

        compute_domain_kwargs: Dict = copy.deepcopy(domain_kwargs)
        accessor_domain_kwargs: Dict = {}

        if "column_list" not in domain_kwargs:
            raise ge_exceptions.GreatExpectationsError(
                "column_list not found within domain_kwargs"
            )

        column_list = compute_domain_kwargs.pop("column_list")

        if len(column_list) < 2:
            raise ge_exceptions.GreatExpectationsError(
                "column_list must contain at least 2 columns"
            )

        accessor_domain_kwargs["column_list"] = column_list

        return SplitDomainKwargs(compute_domain_kwargs, accessor_domain_kwargs)<|MERGE_RESOLUTION|>--- conflicted
+++ resolved
@@ -403,25 +403,10 @@
                 )
 
             try:
-<<<<<<< HEAD
-                # TODO: <Alex>ALEX</Alex>
-                try:
-                    w = dict(**metric_provider_kwargs)
-                    # print(f'\n[ALEX_TEST] [EXECUTION_ENGINE.resolve_metrics()] METRIC_PROVIDER_KWARGS-0:\n{w} ; TYPE: {str(type(w))}')
-                except Exception as e100:
-                    # print(f'\n[ALEX_TEST] [EXECUTION_ENGINE.resolve_metrics()] EXCEPTION!!!!-EH?!:\n{e100} ; TYPE: {str(type(e100))}')
-                    raise e100
-                # TODO: <Alex>ALEX</Alex>
-                # print(f'\n[ALEX_TEST] [EXECUTION_ENGINE.resolve_metrics()] METRIC_FN:\n{metric_fn} ; TYPE: {str(type(metric_fn))}')
-                # print(f'\n[ALEX_TEST] [EXECUTION_ENGINE.resolve_metrics()] METRIC_PROVIDER_KWARGS-1:\n{metric_provider_kwargs} ; TYPE: {str(type(metric_provider_kwargs))}')
-=======
->>>>>>> 91c13f09
                 resolved_metrics[metric_to_resolve.id] = metric_fn(
                     **metric_provider_kwargs
                 )
             except Exception as e:
-                # print(f'\n[ALEX_TEST] [EXECUTION_ENGINE.resolve_metrics()] EXCEPTION!!!!-FAILED_METRIC:\n{metric_to_resolve} ; TYPE: {str(type(metric_to_resolve))}')
-                # print(f'\n[ALEX_TEST] [EXECUTION_ENGINE.resolve_metrics()] EXCEPTION!!!!-FAILED_METRIC.ID:\n{metric_to_resolve.id} ; TYPE: {str(type(metric_to_resolve.id))}')
                 raise ge_exceptions.MetricResolutionError(
                     message=str(e),
                     failed_metrics=(metric_to_resolve,),
