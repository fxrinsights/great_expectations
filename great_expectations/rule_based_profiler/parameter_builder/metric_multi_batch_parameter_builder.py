from __future__ import annotations

from typing import TYPE_CHECKING, Dict, List, Optional, Union

<<<<<<< HEAD
from great_expectations.core.domain import Domain
from great_expectations.rule_based_profiler.config import ParameterBuilderConfig
=======
import numpy as np

from great_expectations.core.domain import Domain  # noqa: TCH001
from great_expectations.rule_based_profiler.config import (
    ParameterBuilderConfig,  # noqa: TCH001
)
>>>>>>> 2f04470d
from great_expectations.rule_based_profiler.helpers.util import (
    get_parameter_value_and_validate_return_type,
)
from great_expectations.rule_based_profiler.metric_computation_result import (
    MetricComputationDetails,  # noqa: TCH001
    MetricComputationResult,  # noqa: TCH001
)
from great_expectations.rule_based_profiler.parameter_builder import ParameterBuilder
from great_expectations.rule_based_profiler.parameter_builder.parameter_builder import (
    MetricsComputationResultFormat,
)
from great_expectations.rule_based_profiler.parameter_container import (
    FULLY_QUALIFIED_PARAMETER_NAME_ATTRIBUTED_VALUE_KEY,
    FULLY_QUALIFIED_PARAMETER_NAME_METADATA_KEY,
    FULLY_QUALIFIED_PARAMETER_NAME_VALUE_KEY,
    ParameterContainer,
)
from great_expectations.types.attributes import Attributes

if TYPE_CHECKING:
    from great_expectations.data_context.data_context.abstract_data_context import (
        AbstractDataContext,
    )


class MetricMultiBatchParameterBuilder(ParameterBuilder):
    """
    A Single/Multi-Batch implementation for obtaining a resolved (evaluated) metric, using domain_kwargs, value_kwargs,
    and metric_name as arguments.
    """

    def __init__(  # noqa: PLR0913
        self,
        name: str,
        metric_name: str,
        metric_domain_kwargs: Optional[Union[str, dict]] = None,
        metric_value_kwargs: Optional[Union[str, dict]] = None,
        single_batch_mode: Union[str, bool] = False,
        enforce_numeric_metric: Union[str, bool] = False,
        replace_nan_with_zero: Union[str, bool] = False,
        reduce_scalar_metric: Union[str, bool] = True,
        evaluation_parameter_builder_configs: Optional[
            List[ParameterBuilderConfig]
        ] = None,
        data_context: Optional[AbstractDataContext] = None,
    ) -> None:
        """
        Args:
            name: the name of this parameter -- this is user-specified parameter name (from configuration);
            it is not the fully-qualified parameter name; a fully-qualified parameter name must start with "$parameter."
            and may contain one or more subsequent parts (e.g., "$parameter.<my_param_from_config>.<metric_name>").
            metric_name: the name of a metric used in MetricConfiguration (must be a supported and registered metric)
            metric_domain_kwargs: used in MetricConfiguration
            metric_value_kwargs: used in MetricConfiguration
            single_batch_mode: Facilitates "MetricSingleBatchParameterBuilder" subclasses in leveraging this class.
            enforce_numeric_metric: used in MetricConfiguration to insure that metric computations return numeric values
            replace_nan_with_zero: if False (default), then if the computed metric gives NaN, then exception is raised;
            otherwise, if True, then if the computed metric gives NaN, then it is converted to the 0.0 (float) value.
            reduce_scalar_metric: if True (default), then reduces computation of 1-dimensional metric to scalar value.
            evaluation_parameter_builder_configs: ParameterBuilder configurations, executing and making whose respective
            ParameterBuilder objects' outputs available (as fully-qualified parameter names) is pre-requisite.
            These "ParameterBuilder" configurations help build parameters needed for this "ParameterBuilder".
            data_context: AbstractDataContext associated with this ParameterBuilder
        """
        super().__init__(
            name=name,
            evaluation_parameter_builder_configs=evaluation_parameter_builder_configs,
            data_context=data_context,
        )

        self._metric_name = metric_name
        self._metric_domain_kwargs = metric_domain_kwargs
        self._metric_value_kwargs = metric_value_kwargs

        self._single_batch_mode = single_batch_mode

        self._enforce_numeric_metric = enforce_numeric_metric
        self._replace_nan_with_zero = replace_nan_with_zero

        self._reduce_scalar_metric = reduce_scalar_metric

    @property
    def metric_name(self) -> str:
        return self._metric_name

    @metric_name.setter
    def metric_name(self, value: str) -> None:
        self._metric_name = value

    @property
    def metric_domain_kwargs(self) -> Optional[Union[str, dict]]:
        return self._metric_domain_kwargs

    @property
    def metric_value_kwargs(self) -> Optional[Union[str, dict]]:
        return self._metric_value_kwargs

    @metric_value_kwargs.setter
    def metric_value_kwargs(self, value: Optional[Union[str, dict]]) -> None:
        self._metric_value_kwargs = value

    @property
    def single_batch_mode(self) -> Union[str, bool]:
        return self._single_batch_mode

    @property
    def enforce_numeric_metric(self) -> Union[str, bool]:
        return self._enforce_numeric_metric

    @property
    def replace_nan_with_zero(self) -> Union[str, bool]:
        return self._replace_nan_with_zero

    @property
    def reduce_scalar_metric(self) -> Union[str, bool]:
        return self._reduce_scalar_metric

    def _build_parameters(
        self,
        domain: Domain,
        variables: Optional[ParameterContainer] = None,
        parameters: Optional[Dict[str, ParameterContainer]] = None,
        runtime_configuration: Optional[dict] = None,
    ) -> Attributes:
        """
        Builds ParameterContainer object that holds ParameterNode objects with attribute name-value pairs and details.

        Returns:
            Attributes object, containing computed parameter values and parameter computation details metadata.
        """
        # Obtain single_batch_mode from "rule state" (i.e., variables and parameters); from instance variable otherwise.
        single_batch_mode: bool = get_parameter_value_and_validate_return_type(
            domain=domain,
            parameter_reference=self.single_batch_mode,
            expected_return_type=bool,
            variables=variables,
            parameters=parameters,
        )

        limit: Optional[int] = 1 if single_batch_mode else None

        metric_computation_result: MetricComputationResult = self.get_metrics(
            metric_name=self.metric_name,
            metric_domain_kwargs=self.metric_domain_kwargs,
            metric_value_kwargs=self.metric_value_kwargs,
            limit=limit,
            enforce_numeric_metric=self.enforce_numeric_metric,
            replace_nan_with_zero=self.replace_nan_with_zero,
            runtime_configuration=runtime_configuration,
            result_format=MetricsComputationResultFormat.RESOLVED_METRICS,
            domain=domain,
            variables=variables,
            parameters=parameters,
        )
        details: MetricComputationDetails = metric_computation_result.details

        if len(metric_computation_result.attributed_resolved_metrics) == 1:
            return Attributes(
                {
                    FULLY_QUALIFIED_PARAMETER_NAME_VALUE_KEY: metric_computation_result.attributed_resolved_metrics[
                        0
                    ].conditioned_metric_values,
                    FULLY_QUALIFIED_PARAMETER_NAME_ATTRIBUTED_VALUE_KEY: metric_computation_result.attributed_resolved_metrics[
                        0
                    ].conditioned_attributed_metric_values,
                    FULLY_QUALIFIED_PARAMETER_NAME_METADATA_KEY: details,
                }
            )

        return Attributes(
            {
                FULLY_QUALIFIED_PARAMETER_NAME_VALUE_KEY: metric_computation_result.attributed_resolved_metrics,
                FULLY_QUALIFIED_PARAMETER_NAME_ATTRIBUTED_VALUE_KEY: metric_computation_result.attributed_resolved_metrics,
                FULLY_QUALIFIED_PARAMETER_NAME_METADATA_KEY: details,
            }
        )<|MERGE_RESOLUTION|>--- conflicted
+++ resolved
@@ -1,18 +1,11 @@
 from __future__ import annotations
 
 from typing import TYPE_CHECKING, Dict, List, Optional, Union
-
-<<<<<<< HEAD
-from great_expectations.core.domain import Domain
-from great_expectations.rule_based_profiler.config import ParameterBuilderConfig
-=======
-import numpy as np
 
 from great_expectations.core.domain import Domain  # noqa: TCH001
 from great_expectations.rule_based_profiler.config import (
     ParameterBuilderConfig,  # noqa: TCH001
 )
->>>>>>> 2f04470d
 from great_expectations.rule_based_profiler.helpers.util import (
     get_parameter_value_and_validate_return_type,
 )
