from __future__ import annotations

import copy
import datetime
import hashlib
import itertools
import logging
import re
import uuid
import warnings
from numbers import Number
from typing import TYPE_CHECKING, Any, Callable, Dict, List, Optional, Tuple, Union

import numpy as np
import scipy.stats as stats

import great_expectations.exceptions as ge_exceptions
from great_expectations.core import ExpectationSuite
from great_expectations.core.batch import (
    Batch,
    BatchRequest,
    BatchRequestBase,
    RuntimeBatchRequest,
    materialize_batch_request,
)
from great_expectations.core.domain import (
    INFERRED_SEMANTIC_TYPE_KEY,
    SemanticDomainTypes,
)
from great_expectations.core.metric_domain_types import MetricDomainTypes
from great_expectations.rule_based_profiler.estimators.numeric_range_estimation_result import (
    NUM_HISTOGRAM_BINS,
    NumericRangeEstimationResult,
)
from great_expectations.rule_based_profiler.parameter_container import (
    FULLY_QUALIFIED_PARAMETER_NAME_SEPARATOR_CHARACTER,
    VARIABLES_PREFIX,
    Domain,
    ParameterContainer,
    ParameterNode,
    get_parameter_value_by_fully_qualified_parameter_name,
    is_fully_qualified_parameter_name_literal_string_format,
)
from great_expectations.types import safe_deep_copy
from great_expectations.util import (
    convert_ndarray_datetime_to_float_dtype_utc_timezone,
    convert_ndarray_float_to_datetime_dtype,
    convert_ndarray_to_datetime_dtype_best_effort,
    numpy_quantile,
)
from great_expectations.validator.computed_metric import MetricValue
from great_expectations.validator.metric_configuration import MetricConfiguration

if TYPE_CHECKING:
    from great_expectations.data_context.data_context.abstract_data_context import (
        AbstractDataContext,
    )
    from great_expectations.validator.validator import Validator

logger = logging.getLogger(__name__)
logger.setLevel(logging.INFO)

NP_EPSILON: Union[Number, np.float64] = np.finfo(float).eps

TEMPORARY_EXPECTATION_SUITE_NAME_PREFIX: str = "tmp"
TEMPORARY_EXPECTATION_SUITE_NAME_STEM: str = "suite"
TEMPORARY_EXPECTATION_SUITE_NAME_PATTERN: re.Pattern = re.compile(
    rf"^{TEMPORARY_EXPECTATION_SUITE_NAME_PREFIX}\..+\.{TEMPORARY_EXPECTATION_SUITE_NAME_STEM}\.\w{8}"
)

RECOGNIZED_QUANTILE_STATISTIC_INTERPOLATION_METHODS: set = {
    "auto",
    "nearest",
    "linear",
}


def get_validator(
    purpose: str,
    *,
    data_context: Optional[AbstractDataContext] = None,
    batch_list: Optional[List[Batch]] = None,
    batch_request: Optional[Union[str, BatchRequestBase, dict]] = None,
    domain: Optional[Domain] = None,
    variables: Optional[ParameterContainer] = None,
    parameters: Optional[Dict[str, ParameterContainer]] = None,
) -> Optional[Validator]:
    validator: Optional[Validator]

    expectation_suite_name: str = f"tmp.{purpose}"
    if domain is None:
        expectation_suite_name = (
            f"{expectation_suite_name}_suite_{str(uuid.uuid4())[:8]}"
        )
    else:
        expectation_suite_name = (
            f"{expectation_suite_name}_{domain.id}_suite_{str(uuid.uuid4())[:8]}"
        )

    batch: Batch
    if batch_list is None or all([batch is None for batch in batch_list]):
        if batch_request is None:
            return None

        batch_request = build_batch_request(
            domain=domain,
            batch_request=batch_request,
            variables=variables,
            parameters=parameters,
        )
    else:
        num_batches: int = len(batch_list)
        if num_batches == 0:
            raise ge_exceptions.ProfilerExecutionError(
                message=f"""{__name__}.get_validator() must utilize at least one Batch ({num_batches} are available).
"""
            )

    validator = get_validator_with_expectation_suite(
        data_context=data_context,
        batch_list=batch_list,
        batch_request=batch_request,
        expectation_suite=None,
        expectation_suite_name=expectation_suite_name,
        component_name=f"rule_based_profiler-{expectation_suite_name}",
        persist=False,
    )

    # Always disabled for RBP and DataAssistants due to volume of metric calculations
    validator.show_progress_bars = False

    return validator


def get_batch_ids(
    data_context: Optional[AbstractDataContext] = None,
    batch_list: Optional[List[Batch]] = None,
    batch_request: Optional[Union[str, BatchRequestBase, dict]] = None,
    limit: Optional[int] = None,
    domain: Optional[Domain] = None,
    variables: Optional[ParameterContainer] = None,
    parameters: Optional[Dict[str, ParameterContainer]] = None,
) -> Optional[List[str]]:
    batch: Batch
    if batch_list is None or all([batch is None for batch in batch_list]):
        if batch_request is None:
            return None

        batch_request = build_batch_request(
            domain=domain,
            batch_request=batch_request,
            variables=variables,
            parameters=parameters,
        )

        batch_list = data_context.get_batch_list(batch_request=batch_request)

    batch_ids: List[str] = [batch.id for batch in batch_list]

    num_batch_ids: int = len(batch_ids)

    if limit is not None:
        # No need to verify that type of "limit" is "integer", because static type checking already ascertains this.
        if not (0 <= limit <= num_batch_ids):
            raise ge_exceptions.ProfilerExecutionError(
                message=f"""{__name__}.get_batch_ids() allows integer limit values between 0 and {num_batch_ids} \
({limit} was requested).
"""
            )
        batch_ids = batch_ids[-limit:]

    if num_batch_ids == 0:
        raise ge_exceptions.ProfilerExecutionError(
            message=f"""{__name__}.get_batch_ids() must return at least one batch_id ({num_batch_ids} were retrieved).
"""
        )

    return batch_ids


def build_batch_request(
    batch_request: Optional[Union[str, BatchRequestBase, dict]] = None,
    domain: Optional[Domain] = None,
    variables: Optional[ParameterContainer] = None,
    parameters: Optional[Dict[str, ParameterContainer]] = None,
) -> Optional[Union[BatchRequest, RuntimeBatchRequest]]:
    if batch_request is None:
        return None

    # Obtain BatchRequest from "rule state" (i.e., variables and parameters); from instance variable otherwise.
    effective_batch_request: Optional[
        Union[BatchRequestBase, dict]
    ] = get_parameter_value_and_validate_return_type(
        domain=domain,
        parameter_reference=batch_request,
        expected_return_type=(BatchRequestBase, dict),
        variables=variables,
        parameters=parameters,
    )
    materialized_batch_request: Optional[
        Union[BatchRequest, RuntimeBatchRequest]
    ] = materialize_batch_request(batch_request=effective_batch_request)

    return materialized_batch_request


def build_metric_domain_kwargs(
    batch_id: Optional[str] = None,
    metric_domain_kwargs: Optional[Union[str, dict]] = None,
    domain: Optional[Domain] = None,
    variables: Optional[ParameterContainer] = None,
    parameters: Optional[Dict[str, ParameterContainer]] = None,
):
    # Obtain domain kwargs from "rule state" (i.e., variables and parameters); from instance variable otherwise.
    metric_domain_kwargs = get_parameter_value_and_validate_return_type(
        domain=domain,
        parameter_reference=metric_domain_kwargs,
        expected_return_type=None,
        variables=variables,
        parameters=parameters,
    )
    if metric_domain_kwargs is None:
        metric_domain_kwargs = {}

    metric_domain_kwargs = copy.deepcopy(metric_domain_kwargs)

    if batch_id:
        metric_domain_kwargs["batch_id"] = batch_id

    return metric_domain_kwargs


def get_parameter_value_and_validate_return_type(
    domain: Optional[Domain] = None,
    parameter_reference: Optional[Union[Any, str]] = None,
    expected_return_type: Optional[Union[type, tuple]] = None,
    variables: Optional[ParameterContainer] = None,
    parameters: Optional[Dict[str, ParameterContainer]] = None,
) -> Optional[Any]:
    """
    This method allows for the parameter_reference to be specified as an object (literal, dict, any typed object, etc.)
    or as a fully-qualified parameter name.  In either case, it can optionally validate the type of the return value.
    """
    if isinstance(parameter_reference, dict):
        parameter_reference = safe_deep_copy(data=parameter_reference)

    parameter_reference = get_parameter_value(
        domain=domain,
        parameter_reference=parameter_reference,
        variables=variables,
        parameters=parameters,
    )

    if expected_return_type is not None:
        if not isinstance(parameter_reference, expected_return_type):
            raise ge_exceptions.ProfilerExecutionError(
                message=f"""Argument "{parameter_reference}" must be of type "{str(expected_return_type)}" \
(value of type "{str(type(parameter_reference))}" was encountered).
"""
            )

    return parameter_reference


def get_parameter_value(
    domain: Optional[Domain] = None,
    parameter_reference: Optional[Union[Any, str]] = None,
    variables: Optional[ParameterContainer] = None,
    parameters: Optional[Dict[str, ParameterContainer]] = None,
) -> Optional[Any]:
    """
    This method allows for the parameter_reference to be specified as an object (literal, dict, any typed object, etc.)
    or as a fully-qualified parameter name.  Moreover, if the parameter_reference argument is an object of type "dict",
    it will recursively detect values using the fully-qualified parameter name format and evaluate them accordingly.
    """
    if isinstance(parameter_reference, dict):
        for key, value in parameter_reference.items():
            parameter_reference[key] = get_parameter_value(
                domain=domain,
                parameter_reference=value,
                variables=variables,
                parameters=parameters,
            )
    elif isinstance(parameter_reference, (list, set, tuple)):
        parameter_reference_type: type = type(parameter_reference)
        element: Any
        return parameter_reference_type(
            [
                get_parameter_value(
                    domain=domain,
                    parameter_reference=element,
                    variables=variables,
                    parameters=parameters,
                )
                for element in parameter_reference
            ]
        )
    elif isinstance(
        parameter_reference, str
    ) and is_fully_qualified_parameter_name_literal_string_format(
        fully_qualified_parameter_name=parameter_reference
    ):
        parameter_reference = get_parameter_value_by_fully_qualified_parameter_name(
            fully_qualified_parameter_name=parameter_reference,
            domain=domain,
            variables=variables,
            parameters=parameters,
        )
        parameter_reference = get_parameter_value(
            domain=domain,
            parameter_reference=parameter_reference,
            variables=variables,
            parameters=parameters,
        )

    return parameter_reference


def get_resolved_metrics_by_key(
    validator: Validator,
    metric_configurations_by_key: Dict[str, List[MetricConfiguration]],
) -> Dict[str, Dict[Tuple[str, str, str], MetricValue]]:
    """
    Compute (resolve) metrics for every column name supplied on input.

    Args:
        validator: Validator used to compute column cardinality.
        metric_configurations_by_key: metric configurations used to compute figures of merit.
        Dictionary of the form {
            "my_key": List[MetricConfiguration],  # examples of "my_key" are: "my_column_name", "my_batch_id", etc.
        }

    Returns:
        Dictionary of the form {
            "my_key": Dict[Tuple[str, str, str], MetricValue],
        }
    """
    key: str
    metric_configuration: MetricConfiguration
    metric_configurations_for_key: List[MetricConfiguration]

    # Step 1: Gather "MetricConfiguration" objects corresponding to all possible key values/combinations.
    # and compute all metric values (resolve "MetricConfiguration" objects ) using a single method call.
    resolved_metrics: Dict[
        Tuple[str, str, str], MetricValue
    ] = validator.compute_metrics(
        metric_configurations=[
            metric_configuration
            for key, metric_configurations_for_key in metric_configurations_by_key.items()
            for metric_configuration in metric_configurations_for_key
        ],
    )

    # Step 2: Gather "MetricConfiguration" ID values for each key (one element per batch_id in every list).
    metric_configuration_ids_by_key: Dict[str, List[Tuple[str, str, str]]] = {
        key: [
            metric_configuration.id
            for metric_configuration in metric_configurations_for_key
        ]
        for key, metric_configurations_for_key in metric_configurations_by_key.items()
    }

    metric_configuration_ids: List[Tuple[str, str, str]]
    # Step 3: Obtain flattened list of "MetricConfiguration" ID values across all key values/combinations.
    metric_configuration_ids_all_keys: List[Tuple[str, str, str]] = list(
        itertools.chain(
            *[
                metric_configuration_ids
                for metric_configuration_ids in metric_configuration_ids_by_key.values()
            ]
        )
    )

    # Step 4: Retain only those metric computation results that both, correspond to "MetricConfiguration" objects of
    # interest (reflecting specified key values/combinations).
    metric_configuration_id: Tuple[str, str, str]
    metric_value: Any
    resolved_metrics = {
        metric_configuration_id: metric_value
        for metric_configuration_id, metric_value in resolved_metrics.items()
        if metric_configuration_id in metric_configuration_ids_all_keys
    }

    # Step 5: Gather "MetricConfiguration" ID values for effective collection of resolved metrics.
    metric_configuration_ids_resolved_metrics: List[Tuple[str, str, str]] = list(
        resolved_metrics.keys()
    )

    # Step 6: Produce "key" list, corresponding to effective "MetricConfiguration" ID values.
    candidate_keys: List[str] = [
        key
        for key, metric_configuration_ids in metric_configuration_ids_by_key.items()
        if all(
            [
                metric_configuration_id in metric_configuration_ids_resolved_metrics
                for metric_configuration_id in metric_configuration_ids
            ]
        )
    ]

    resolved_metrics_by_key: Dict[str, Dict[Tuple[str, str, str], MetricValue]] = {
        key: {
            metric_configuration.id: resolved_metrics[metric_configuration.id]
            for metric_configuration in metric_configurations_by_key[key]
        }
        for key in candidate_keys
    }

    return resolved_metrics_by_key


def build_domains_from_column_names(
    rule_name: str,
    column_names: List[str],
    domain_type: MetricDomainTypes,
    table_column_name_to_inferred_semantic_domain_type_map: Optional[
        Dict[str, SemanticDomainTypes]
    ] = None,
) -> List[Domain]:
    """
    This utility method builds "simple" Domain objects (i.e., required fields only, no "details" metadata accepted).

    :param rule_name: name of Rule object, for which "Domain" objects are obtained.
    :param column_names: list of column names to serve as values for "column" keys in "domain_kwargs" dictionary
    :param domain_type: type of Domain objects (same "domain_type" must be applicable to all Domain objects returned)
    :param table_column_name_to_inferred_semantic_domain_type_map: map from column name to inferred semantic type
    :return: list of resulting Domain objects
    """
    column_name: str
    domains: List[Domain] = [
        Domain(
            domain_type=domain_type,
            domain_kwargs={
                "column": column_name,
            },
            details={
                INFERRED_SEMANTIC_TYPE_KEY: {
                    column_name: table_column_name_to_inferred_semantic_domain_type_map[
                        column_name
                    ],
                }
                if table_column_name_to_inferred_semantic_domain_type_map
                else None,
            },
            rule_name=rule_name,
        )
        for column_name in column_names
    ]

    return domains


def convert_variables_to_dict(
    variables: Optional[ParameterContainer] = None,
) -> Dict[str, Any]:
    variables_as_dict: Optional[
        Union[ParameterNode, Dict[str, Any]]
    ] = get_parameter_value_and_validate_return_type(
        domain=None,
        parameter_reference=VARIABLES_PREFIX,
        expected_return_type=None,
        variables=variables,
        parameters=None,
    )
    if isinstance(variables_as_dict, ParameterNode):
        return variables_as_dict.to_dict()

    if variables_as_dict is None:
        return {}

    return variables_as_dict


def integer_semantic_domain_type(domain: Domain) -> bool:
    """
    This method examines "INFERRED_SEMANTIC_TYPE_KEY" attribute of "Domain" argument to check whether or not underlying
    "SemanticDomainTypes" enum value is an "integer".  Because explicitly designated "SemanticDomainTypes.INTEGER" type
    is unavaiable, "SemanticDomainTypes.LOGIC" and "SemanticDomainTypes.IDENTIFIER" are intepreted as "integer" values.

    This method can be used "NumericMetricRangeMultiBatchParameterBuilder._get_round_decimals_using_heuristics()".

    Note: Inability to assess underlying "SemanticDomainTypes" details of "Domain" object produces "False" return value.

    Args:
        domain: "Domain" object to inspect for underlying "SemanticDomainTypes" details

    Returns:
        Boolean value indicating whether or not specified "Domain" is inferred to denote "integer" values

    """

    inferred_semantic_domain_type: Dict[str, SemanticDomainTypes] = domain.details.get(
        INFERRED_SEMANTIC_TYPE_KEY
    )

    semantic_domain_type: SemanticDomainTypes
    return inferred_semantic_domain_type and all(
        [
            semantic_domain_type
            in [
                SemanticDomainTypes.LOGIC,
                SemanticDomainTypes.IDENTIFIER,
            ]
            for semantic_domain_type in inferred_semantic_domain_type.values()
        ]
    )


def datetime_semantic_domain_type(domain: Domain) -> bool:
    """
    This method examines "INFERRED_SEMANTIC_TYPE_KEY" attribute of "Domain" argument to check whether or not underlying
    "SemanticDomainTypes" enum value is "SemanticDomainTypes.DATETIME".

    Note: Inability to assess underlying "SemanticDomainTypes" details of "Domain" object produces "False" return value.

    Args:
        domain: "Domain" object to inspect for underlying "SemanticDomainTypes" details

    Returns:
        Boolean value indicating whether or not specified "Domain" is inferred as "SemanticDomainTypes.DATETIME"
    """

    inferred_semantic_domain_type: Dict[str, SemanticDomainTypes] = domain.details.get(
        INFERRED_SEMANTIC_TYPE_KEY
    )

    semantic_domain_type: SemanticDomainTypes
    return inferred_semantic_domain_type and all(
        [
            semantic_domain_type == SemanticDomainTypes.DATETIME
            for semantic_domain_type in inferred_semantic_domain_type.values()
        ]
    )


def get_false_positive_rate_from_rule_state(
    false_positive_rate: Union[str, float],
    domain: Domain,
    variables: Optional[ParameterContainer] = None,
    parameters: Optional[Dict[str, ParameterContainer]] = None,
) -> Union[float, np.float64]:
    """
    This method obtains false_positive_rate from "rule state" (i.e., variables and parameters) and validates the result.
    """
    if false_positive_rate is None:
        return 5.0e-2

    # Obtain false_positive_rate from "rule state" (i.e., variables and parameters); from instance variable otherwise.
    false_positive_rate = get_parameter_value_and_validate_return_type(
        domain=domain,
        parameter_reference=false_positive_rate,
        expected_return_type=(float, np.float64),
        variables=variables,
        parameters=parameters,
    )
    if not (0.0 <= false_positive_rate <= 1.0):
        raise ge_exceptions.ProfilerExecutionError(
            f"""false_positive_rate must be a positive decimal number between 0 and 1 inclusive [0, 1], but \
{false_positive_rate} was provided.
"""
        )
    elif false_positive_rate <= NP_EPSILON:
        warnings.warn(
            f"""You have chosen a false_positive_rate of {false_positive_rate}, which is too close to 0.  A \
false_positive_rate of {NP_EPSILON} has been selected instead.
"""
        )
        false_positive_rate = np.float64(NP_EPSILON)
    elif false_positive_rate >= (1.0 - NP_EPSILON):
        warnings.warn(
            f"""You have chosen a false_positive_rate of {false_positive_rate}, which is too close to 1.  A \
false_positive_rate of {1.0 - NP_EPSILON} has been selected instead.
"""
        )
        false_positive_rate = np.float64(1.0 - NP_EPSILON)

    return false_positive_rate


def get_quantile_statistic_interpolation_method_from_rule_state(
    quantile_statistic_interpolation_method: str,
    round_decimals: int,
    domain: Domain,
    variables: Optional[ParameterContainer] = None,
    parameters: Optional[Dict[str, ParameterContainer]] = None,
) -> str:
    """
    This method obtains quantile_statistic_interpolation_method from "rule state" (i.e., variables and parameters) and
    validates the result.
    """
    # Obtain quantile_statistic_interpolation_method directive from "rule state" (i.e., variables and parameters); from instance variable otherwise.
    quantile_statistic_interpolation_method = (
        get_parameter_value_and_validate_return_type(
            domain=domain,
            parameter_reference=quantile_statistic_interpolation_method,
            expected_return_type=str,
            variables=variables,
            parameters=parameters,
        )
    )
    if (
        quantile_statistic_interpolation_method
        not in RECOGNIZED_QUANTILE_STATISTIC_INTERPOLATION_METHODS
    ):
        raise ge_exceptions.ProfilerExecutionError(
            message=f"""The directive "quantile_statistic_interpolation_method" can be only one of \
{RECOGNIZED_QUANTILE_STATISTIC_INTERPOLATION_METHODS} ("{quantile_statistic_interpolation_method}" was detected).
"""
        )

    if quantile_statistic_interpolation_method == "auto":
        if round_decimals == 0:
            quantile_statistic_interpolation_method = "nearest"
        else:
            quantile_statistic_interpolation_method = "linear"

    return quantile_statistic_interpolation_method


def compute_quantiles(
    metric_values: np.ndarray,
    false_positive_rate: np.float64,
    quantile_statistic_interpolation_method: str,
) -> NumericRangeEstimationResult:
    lower_quantile = numpy_quantile(
        a=metric_values,
        q=(false_positive_rate / 2.0),
        axis=0,
        method=quantile_statistic_interpolation_method,
    )
    upper_quantile = numpy_quantile(
        a=metric_values,
        q=1.0 - (false_positive_rate / 2.0),
        axis=0,
        method=quantile_statistic_interpolation_method,
    )
    return build_numeric_range_estimation_result(
        metric_values=metric_values,
        min_value=lower_quantile,
        max_value=upper_quantile,
    )


def compute_kde_quantiles_point_estimate(
    metric_values: np.ndarray,
    false_positive_rate: np.float64,
    n_resamples: int,
    quantile_statistic_interpolation_method: str,
    bw_method: Union[str, float, Callable],
    random_seed: Optional[int] = None,
) -> NumericRangeEstimationResult:
    """
    ML Flow Experiment: parameter_builders_bootstrap/kde_quantiles
    ML Flow Experiment ID: 721280826919117

    An internal implementation of the "kernel density estimation" estimator method, returning a point estimate for a
    population parameter of interest (lower and upper quantiles in this case).

    Overview: https://en.wikipedia.org/wiki/Kernel_density_estimation
    Bandwidth Effect: https://en.wikipedia.org/wiki/Kernel_density_estimation#Bandwidth_selection
    Bandwidth Method: https://stats.stackexchange.com/questions/90656/kernel-bandwidth-scotts-vs-silvermans-rules

    Args:
        metric_values: "numpy.ndarray" of "dtype.float" values with elements corresponding to "Batch" data samples.
        false_positive_rate: user-configured fraction between 0 and 1 expressing desired false positive rate for
            identifying unexpected values as judged by the upper- and lower- quantiles of the observed metric data.
        n_resamples: A positive integer indicating the sample size resulting from the sampling with replacement
            procedure.
        quantile_statistic_interpolation_method: Supplies value of (interpolation) "method" to "np.quantile()"
            statistic, used for confidence intervals.
        bw_method: The estimator bandwidth as described in:
            https://docs.scipy.org/doc/scipy/reference/generated/scipy.stats.gaussian_kde.html
        random_seed: An optional random_seed to pass to "np.random.Generator(np.random.PCG64(random_seed))"
            for making probabilistic sampling deterministic.
    """
    lower_quantile_pct: float = false_positive_rate / 2.0
    upper_quantile_pct: float = 1.0 - (false_positive_rate / 2.0)

    metric_values_density_estimate: stats.gaussian_kde = stats.gaussian_kde(
        metric_values, bw_method=bw_method
    )

    metric_values_gaussian_sample: np.ndarray
    if random_seed:
        metric_values_gaussian_sample = metric_values_density_estimate.resample(
            n_resamples,
            seed=random_seed,
        )
    else:
        metric_values_gaussian_sample = metric_values_density_estimate.resample(
            n_resamples,
        )

    lower_quantile_point_estimate: Union[
        np.float64, datetime.datetime
    ] = numpy_quantile(
        metric_values_gaussian_sample,
        q=lower_quantile_pct,
        method=quantile_statistic_interpolation_method,
    )
    upper_quantile_point_estimate: Union[
        np.float64, datetime.datetime
    ] = numpy_quantile(
        metric_values_gaussian_sample,
        q=upper_quantile_pct,
        method=quantile_statistic_interpolation_method,
    )

    return build_numeric_range_estimation_result(
        metric_values=metric_values,
        min_value=lower_quantile_point_estimate,
        max_value=upper_quantile_point_estimate,
    )


def compute_bootstrap_quantiles_point_estimate(
    metric_values: np.ndarray,
    false_positive_rate: np.float64,
    n_resamples: int,
    quantile_statistic_interpolation_method: str,
    quantile_bias_correction: bool,
    quantile_bias_std_error_ratio_threshold: float,
    random_seed: Optional[int] = None,
) -> NumericRangeEstimationResult:
    """
    ML Flow Experiment: parameter_builders_bootstrap/bootstrap_quantiles
    ML Flow Experiment ID: 4129654509298109

    An internal implementation of the "bootstrap" estimator method, returning a point estimate for a population
    parameter of interest (lower and upper quantiles in this case). See
    https://en.wikipedia.org/wiki/Bootstrapping_(statistics) for an introduction to "bootstrapping" in statistics.

    The methods implemented here can be found in:
    Efron, B., & Tibshirani, R. J. (1993). Estimates of bias. An Introduction to the Bootstrap (pp. 124-130).
        Springer Science and Business Media Dordrecht. DOI 10.1007/978-1-4899-4541-9

    This implementation is sub-par compared to the one available from the "SciPy" standard library
    ("https://docs.scipy.org/doc/scipy/reference/generated/scipy.stats.bootstrap.html"), in that it does not handle
    multi-dimensional statistics. "scipy.stats.bootstrap" is vectorized, thus having the ability to accept a
    multi-dimensional statistic function and process all dimensions.

    Unfortunately, as of March 4th, 2022, the SciPy implementation has two issues: 1) it only returns a confidence
    interval and not a point estimate for the population parameter of interest, which is what we require for our use
    cases. 2) It can not handle multi-dimensional statistics and correct for bias simultaneously. You must either use
    one feature or the other.

    This implementation could only be replaced by "scipy.stats.bootstrap" if Great Expectations drops support for
    Python 3.6, thereby enabling us to use a more up-to-date version of the "scipy" Python package (the currently used
    version does not have "bootstrap"). Also, as discussed above, two contributions would need to be made to the SciPy
    package to enable 1) bias correction for multi-dimensional statistics and 2) a return value of a point estimate for
    the population parameter of interest (lower and upper quantiles in this case).

    Additional future direction could include developing enhancements to bootstrapped estimator based on theory
    presented in "http://dido.econ.yale.edu/~dwka/pub/p1001.pdf":
    @article{Andrews2000a,
        added-at = {2008-04-25T10:38:44.000+0200},
        author = {Andrews, Donald W. K. and Buchinsky, Moshe},
        biburl = {https://www.bibsonomy.org/bibtex/28e2f0a58cdb95e39659921f989a17bdd/smicha},
        day = 01,
        interhash = {778746398daa9ba63bdd95391f1efd37},
        intrahash = {8e2f0a58cdb95e39659921f989a17bdd},
        journal = {Econometrica},
        keywords = {imported},
        month = Jan,
        note = {doi: 10.1111/1468-0262.00092},
        number = 1,
        pages = {23--51},
        timestamp = {2008-04-25T10:38:52.000+0200},
        title = {A Three-step Method for Choosing the Number of Bootstrap Repetitions},
        url = {http://www.blackwell-synergy.com/doi/abs/10.1111/1468-0262.00092},
        volume = 68,
        year = 2000
    }
    The article outlines a three-step minimax procedure that relies on the Central Limit Theorem (C.L.T.) along with the
    bootstrap sampling technique (see https://en.wikipedia.org/wiki/Bootstrapping_(statistics) for background) for
    computing the stopping criterion, expressed as the optimal number of bootstrap samples, needed to achieve a maximum
    probability that the value of the statistic of interest will be minimally deviating from its actual (ideal) value.
    """
    lower_quantile_pct: float = false_positive_rate / 2.0
    upper_quantile_pct: float = 1.0 - false_positive_rate / 2.0

    sample_lower_quantile: np.ndarray = numpy_quantile(
        a=metric_values,
        q=lower_quantile_pct,
        method=quantile_statistic_interpolation_method,
    )
    sample_upper_quantile: np.ndarray = numpy_quantile(
        a=metric_values,
        q=upper_quantile_pct,
        method=quantile_statistic_interpolation_method,
    )

    bootstraps: np.ndarray
    if random_seed:
        random_state: np.random.Generator = np.random.Generator(
            np.random.PCG64(random_seed)
        )
        bootstraps = random_state.choice(
            metric_values, size=(n_resamples, metric_values.size)
        )
    else:
        bootstraps = np.random.choice(
            metric_values, size=(n_resamples, metric_values.size)
        )

    lower_quantile_bias_corrected_point_estimate: Union[
        np.float64, datetime.datetime
    ] = _determine_quantile_bias_corrected_point_estimate(
        bootstraps=bootstraps,
        quantile_pct=lower_quantile_pct,
        quantile_statistic_interpolation_method=quantile_statistic_interpolation_method,
        quantile_bias_correction=quantile_bias_correction,
        quantile_bias_std_error_ratio_threshold=quantile_bias_std_error_ratio_threshold,
        sample_quantile=sample_lower_quantile,
    )
    upper_quantile_bias_corrected_point_estimate: Union[
        np.float64, datetime.datetime
    ] = _determine_quantile_bias_corrected_point_estimate(
        bootstraps=bootstraps,
        quantile_pct=upper_quantile_pct,
        quantile_statistic_interpolation_method=quantile_statistic_interpolation_method,
        quantile_bias_correction=quantile_bias_correction,
        quantile_bias_std_error_ratio_threshold=quantile_bias_std_error_ratio_threshold,
        sample_quantile=sample_upper_quantile,
    )

    return build_numeric_range_estimation_result(
        metric_values=metric_values,
        min_value=lower_quantile_bias_corrected_point_estimate,
        max_value=upper_quantile_bias_corrected_point_estimate,
    )


def build_numeric_range_estimation_result(
    metric_values: np.ndarray,
    min_value: Number,
    max_value: Number,
) -> NumericRangeEstimationResult:
    """
    Computes histogram of 1-dimensional set of data points and packages it together with value range as returned output.

    Args:
        metric_values: "numpy.ndarray" of "dtype.float" values with elements corresponding to "Batch" data samples.
        min_value: pre-computed supremum of "metric_values" (properly conditioned for output).
        max_value: pre-computed infimum of "metric_values" (properly conditioned for output).

    Returns:
        Structured "NumericRangeEstimationResult" object, containing histogram and value_range attributes.
    """
    ndarray_is_datetime_type: bool
    metric_values_converted: np.ndarray
    (
        ndarray_is_datetime_type,
        metric_values_converted,
    ) = convert_metric_values_to_float_dtype_best_effort(metric_values=metric_values)

    histogram: Tuple[np.ndarray, np.ndarray]
    bin_edges: np.ndarray
    if ndarray_is_datetime_type:
        histogram = np.histogram(a=metric_values_converted, bins=NUM_HISTOGRAM_BINS)
        # Use "UTC" TimeZone normalization in "bin_edges" when "metric_values" consists of "datetime.datetime" objects.
        bin_edges = convert_ndarray_float_to_datetime_dtype(data=histogram[1])
    else:
        histogram = np.histogram(a=metric_values, bins=NUM_HISTOGRAM_BINS)
        bin_edges = histogram[1]

    return NumericRangeEstimationResult(
        estimation_histogram=np.vstack(
            (
                np.pad(
                    array=histogram[0],
                    pad_width=(0, 1),
                    mode="constant",
                    constant_values=0,
                ),
                bin_edges,
            )
        ),
        value_range=np.asarray([min_value, max_value]),
    )


def _determine_quantile_bias_corrected_point_estimate(
    bootstraps: np.ndarray,
    quantile_pct: float,
    quantile_statistic_interpolation_method: str,
    quantile_bias_correction: bool,
    quantile_bias_std_error_ratio_threshold: float,
    sample_quantile: np.ndarray,
) -> np.float64:
    bootstrap_quantiles: Union[np.ndarray, np.float64] = numpy_quantile(
        bootstraps,
        q=quantile_pct,
        axis=1,
        method=quantile_statistic_interpolation_method,
    )
    bootstrap_quantile_point_estimate: np.ndarray = np.mean(bootstrap_quantiles)
    bootstrap_quantile_standard_error: np.ndarray = np.std(bootstrap_quantiles)
    bootstrap_quantile_bias: float = bootstrap_quantile_point_estimate - sample_quantile

    # Bias / Standard Error > 0.25 is a rule of thumb for when to apply bias correction.
    # See:
    # Efron, B., & Tibshirani, R. J. (1993). Estimates of bias. An Introduction to the Bootstrap (pp. 128).
    #         Springer Science and Business Media Dordrecht. DOI 10.1007/978-1-4899-4541-9
    quantile_bias_corrected_point_estimate: np.float64

    if (
        not quantile_bias_correction
        and bootstrap_quantile_standard_error > 0.0
        and bootstrap_quantile_bias / bootstrap_quantile_standard_error
        <= quantile_bias_std_error_ratio_threshold
    ):
        quantile_bias_corrected_point_estimate = bootstrap_quantile_point_estimate
    else:
        quantile_bias_corrected_point_estimate = (
            bootstrap_quantile_point_estimate - bootstrap_quantile_bias
        )

    return quantile_bias_corrected_point_estimate


def convert_metric_values_to_float_dtype_best_effort(
    metric_values: np.ndarray,
) -> Tuple[bool, np.ndarray]:
    """
    Makes best effort attempt to discern element type of 1-D "np.ndarray" and convert it to "float" "np.ndarray" type.

    Note: Conversion of "datetime.datetime" to "float" uses "UTC" TimeZone to normalize all "datetime.datetime" values.

    Return:
        Boolean flag -- True, if conversion of original "np.ndarray" to "datetime.datetime" occurred; False, otherwise.
    """
    original_ndarray_is_datetime_type: bool
    conversion_ndarray_to_datetime_type_performed: bool
    metric_values_converted: np.ndaarray
    (
        original_ndarray_is_datetime_type,
        conversion_ndarray_to_datetime_type_performed,
        metric_values_converted,
    ) = convert_ndarray_to_datetime_dtype_best_effort(
        data=metric_values,
        datetime_detected=False,
        parse_strings_as_datetimes=True,
        fuzzy=False,
    )
    ndarray_is_datetime_type: bool = (
        original_ndarray_is_datetime_type
        or conversion_ndarray_to_datetime_type_performed
    )
    if ndarray_is_datetime_type:
        metric_values_converted = convert_ndarray_datetime_to_float_dtype_utc_timezone(
            data=metric_values_converted
        )
    else:
        metric_values_converted = metric_values

    return ndarray_is_datetime_type, metric_values_converted


def get_validator_with_expectation_suite(
    data_context: AbstractDataContext,
    batch_list: Optional[List[Batch]] = None,
    batch_request: Optional[Union[BatchRequestBase, dict]] = None,
    expectation_suite: Optional[ExpectationSuite] = None,
    expectation_suite_name: Optional[str] = None,
    component_name: str = "test",
    persist: bool = False,
) -> Validator:
    """
    Instantiates and returns "Validator" using "data_context", "batch_list" or "batch_request", and other information.
    Use "expectation_suite" if provided; otherwise, if "expectation_suite_name" is specified, then create
    "ExpectationSuite" from it.  Otherwise, generate temporary "expectation_suite_name" using supplied "component_name".
    """
    assert expectation_suite is None or isinstance(expectation_suite, ExpectationSuite)
    assert expectation_suite_name is None or isinstance(expectation_suite_name, str)

    expectation_suite = get_or_create_expectation_suite(
        data_context=data_context,
        expectation_suite=expectation_suite,
        expectation_suite_name=expectation_suite_name,
        component_name=component_name,
        persist=persist,
    )
    batch_request = materialize_batch_request(batch_request=batch_request)
    validator: Validator = data_context.get_validator(
        batch_list=batch_list,
        batch_request=batch_request,
        expectation_suite=expectation_suite,
    )

    return validator


def get_or_create_expectation_suite(
    data_context: Optional[AbstractDataContext],
    expectation_suite: Optional[ExpectationSuite] = None,
    expectation_suite_name: Optional[str] = None,
    component_name: Optional[str] = None,
    persist: bool = False,
) -> ExpectationSuite:
    """
    Use "expectation_suite" if provided.  If not, then if "expectation_suite_name" is specified, then create
    "ExpectationSuite" from it.  Otherwise, generate temporary "expectation_suite_name" using supplied "component_name".
    """
    generate_temp_expectation_suite_name: bool
    create_expectation_suite: bool

    if expectation_suite is not None and expectation_suite_name is not None:
        if expectation_suite.expectation_suite_name != expectation_suite_name:
            raise ValueError(
                'Mutually inconsistent "expectation_suite" and "expectation_suite_name" were specified.'
            )

        return expectation_suite
    elif expectation_suite is None and expectation_suite_name is not None:
        generate_temp_expectation_suite_name = False
        create_expectation_suite = True
    elif expectation_suite is not None and expectation_suite_name is None:
        generate_temp_expectation_suite_name = False
        create_expectation_suite = False
    else:
        generate_temp_expectation_suite_name = True
        create_expectation_suite = True

    if generate_temp_expectation_suite_name:
        if not component_name:
            component_name = "test"

        expectation_suite_name = f"{TEMPORARY_EXPECTATION_SUITE_NAME_PREFIX}.{component_name}.{TEMPORARY_EXPECTATION_SUITE_NAME_STEM}.{str(uuid.uuid4())[:8]}"

    if create_expectation_suite:
        if persist:
            try:
                # noinspection PyUnusedLocal
                expectation_suite = data_context.get_expectation_suite(
                    expectation_suite_name=expectation_suite_name
                )
            except ge_exceptions.DataContextError:
                expectation_suite = data_context.create_expectation_suite(
                    expectation_suite_name=expectation_suite_name
                )
                logger.info(
                    f'Created ExpectationSuite "{expectation_suite.expectation_suite_name}".'
                )
        else:
            expectation_suite = ExpectationSuite(
                expectation_suite_name=expectation_suite_name,
                data_context=data_context,
            )

    return expectation_suite


def sanitize_parameter_name(
    name: str,
    suffix: Optional[str] = None,
) -> str:
    """
    This method provides display-friendly version of "name" argument (with optional "suffix" argument).
<<<<<<< HEAD
=======

    In most situations, "suffix" is not needed.  However, in certain use cases, "name" argument is same among different
    calling structures, whereby "name" can be disambiguated by addition of distinguishing "suffix" argument.  Using
    list of "MetricConfiguration" objects as example, "metric_name" and "metric_domain_kwargs" are commonly same among
    them, while "metric_value_kwargs" are different (i.e., calculating values of same metric with different parameters).
    In this case, supplying "MetricConfiguration.metric_domain_kwargs_id" as "suffix" makes sanitized names unique.

    Args:
        name: string-valued "name" argument to be sanitized
        suffix: additional component (i.e., "suffix") argument to be appended to "name" and sanitized together

    Returns:
        string-valued sanitized concatenation of "name" and MD5-digest of "suffix" arguments.
>>>>>>> 3e12462c
    """
    if suffix:
        suffix = hashlib.md5(suffix.encode("utf-8")).hexdigest()
        name = f"{name}{FULLY_QUALIFIED_PARAMETER_NAME_SEPARATOR_CHARACTER}{suffix}"

    return name.replace(FULLY_QUALIFIED_PARAMETER_NAME_SEPARATOR_CHARACTER, "_")<|MERGE_RESOLUTION|>--- conflicted
+++ resolved
@@ -1057,8 +1057,6 @@
 ) -> str:
     """
     This method provides display-friendly version of "name" argument (with optional "suffix" argument).
-<<<<<<< HEAD
-=======
 
     In most situations, "suffix" is not needed.  However, in certain use cases, "name" argument is same among different
     calling structures, whereby "name" can be disambiguated by addition of distinguishing "suffix" argument.  Using
@@ -1072,7 +1070,6 @@
 
     Returns:
         string-valued sanitized concatenation of "name" and MD5-digest of "suffix" arguments.
->>>>>>> 3e12462c
     """
     if suffix:
         suffix = hashlib.md5(suffix.encode("utf-8")).hexdigest()
