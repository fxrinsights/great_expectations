--- conflicted
+++ resolved
@@ -319,12 +319,8 @@
 def get_resolved_metrics_by_key(
     validator: Validator,
     metric_configurations_by_key: Dict[str, List[MetricConfiguration]],
-<<<<<<< HEAD
-) -> Dict[str, dict[MetricConfigurationID, MetricValue]]:
-=======
     runtime_configuration: Optional[dict] = None,
-) -> Dict[str, Dict[Tuple[str, str, str], MetricValue]]:
->>>>>>> 99b6d0c7
+) -> dict[str, dict[MetricConfigurationID, MetricValue]]:
     """
     Compute (resolve) metrics for every column name supplied on input.
 
