import os
import click

from .util import cli_message
from great_expectations.render import PageView


def add_datasource(context):
    data_source_selection = click.prompt(
        msg_prompt_choose_data_source,
        type=click.Choice(["1", "2", "3", "4"]),
        show_choices=False
    )

    cli_message(data_source_selection)

    if data_source_selection == "1":  # pandas
        print("This init script will configure a local ")
        path = click.prompt(
            msg_prompt_filesys_enter_base_path,
            # default='/data/',
            type=click.Path(
                exists=False,
                file_okay=False,
                dir_okay=True,
                readable=True
            ),
            show_default=True
        )
        if path.startswith("./"):
            path = path[2:]

        if path.endswith("/"):
            basenamepath = path[:-1]
        else:
            basenamepath = path

        default_data_source_name = os.path.basename(basenamepath) + "__dir"
        data_source_name = click.prompt(
            msg_prompt_datasource_name,
            default=default_data_source_name,
            show_default=True
        )

        context.add_datasource(data_source_name, "pandas",
                               base_directory=os.path.join("..", path))

    elif data_source_selection == "2":  # sqlalchemy
        data_source_name = click.prompt(
            msg_prompt_datasource_name, default="mydb", show_default=True)

        cli_message(msg_sqlalchemy_config_connection.format(
            data_source_name))

        drivername = click.prompt("What is the driver for the sqlalchemy connection?", default="postgres",
                                  show_default=True)
        host = click.prompt("What is the host for the sqlalchemy connection?", default="localhost",
                            show_default=True)
        port = click.prompt("What is the port for the sqlalchemy connection?", default="5432",
                            show_default=True)
        username = click.prompt("What is the username for the sqlalchemy connection?", default="postgres",
                                show_default=True)
        password = click.prompt("What is the password for the sqlalchemy connection?", default="",
                                show_default=False, hide_input=True)
        database = click.prompt("What is the database name for the sqlalchemy connection?", default="postgres",
                                show_default=True)

        credentials = {
            "drivername": drivername,
            "host": host,
            "port": port,
            "username": username,
            "password": password,
            "database": database
        }
        context.add_profile_credentials(data_source_name, **credentials)

        context.add_datasource(
            data_source_name, "sqlalchemy", profile=data_source_name)

    elif data_source_selection == "3":  # Spark
        path = click.prompt(
            msg_prompt_filesys_enter_base_path,
            default='/data/',
            type=click.Path(
                exists=True,
                file_okay=False,
                dir_okay=True,
                readable=True
            ),
            show_default=True
        )
        if path.startswith("./"):
            path = path[2:]

        if path.endswith("/"):
            basenamepath = path[:-1]
        default_data_source_name = os.path.basename(basenamepath)
        data_source_name = click.prompt(
            msg_prompt_datasource_name, default=default_data_source_name, show_default=True)

        context.add_datasource(data_source_name, "spark", base_directory=path)

    # if data_source_selection == "5": # dbt
    #     dbt_profile = click.prompt(msg_prompt_dbt_choose_profile)
    #     log_message(msg_dbt_go_to_notebook, color="blue")
    #     context.add_datasource("dbt", "dbt", profile=dbt_profile)
    if data_source_selection == "4":  # None of the above
        cli_message(msg_unknown_data_source)
        print("Skipping datasource configuration. You can add a datasource later by editing the great_expectations.yml file.")
        return None

    if data_source_name != None:

        cli_message(
"""
Would you like to profile '%s' to create candidate expectations and documentation?

Please note: 
As of v0.7.0, profiling is still a beta feature in Great Expectations.  
This generation of profilers will evaluate the entire data source (without sampling) and may be very time consuming. 
As a rule of thumb, we recommend starting with data smaller than 100MB.

As a backup option please visit <blue>https://great-expectations.readthedocs.io/en/latest/profiling.html</blue> for instructions for profiling limited subsets within data sources.
            """ % (data_source_name)
        )
        if click.confirm("Proceed?",
            default=True
        ):
            profiling_results = context.profile_datasource(
                data_source_name,
                max_data_assets=20
            )
<<<<<<< HEAD
            # if click.confirm(
            #     "\nWould you like to view render html documentation for the profiled datasource?\n",
            #     default = True
            # ):
            #     for data_asset in data_asset_names:
            #         validation_result = context.get_validation_result(data_asset)
            #         cli_message("Rendering validation result: %s" % data_asset)
            #         DescriptivePageView.render(validation_result)
=======

            print("\nProfiling results are saved:")
            for profiling_result in profiling_results:
                data_asset_name = profiling_result[1]['meta']['data_asset_name']
                expectation_suite_name = profiling_result[1]['meta']['expectation_suite_name']
                run_id = profiling_result[1]['meta']['run_id']

                print("  {0:s}".format(context.get_validation_location(data_asset_name, expectation_suite_name, run_id)['filepath']))

            cli_message(
"""

To generate documentation from the data you just profiled, the profiling results should be moved from 
great_expectations/uncommitted (ignored by git) to great_expectations/fixtures. Before proceeding,
make sure that this data does not contain sensitive information.

To learn more: <blue>https://great-expectations.readthedocs.io/en/latest/intro.html#data_documentation</blue>
"""
            )
            if click.confirm("Proceed?",
                default = True
            ):
                cli_message("Rendering...")

                for profiling_result in profiling_results:
                    data_asset_name = profiling_result[1]['meta']['data_asset_name']
                    expectation_suite_name = profiling_result[1]['meta']['expectation_suite_name']
                    run_id = profiling_result[1]['meta']['run_id']
                    context.move_validation_to_fixtures(data_asset_name, expectation_suite_name, run_id)

                context.render_full_static_site()
                cli_message(
 """
To view the generated data documentation, start a web server:
<blue>cd great_expectations/data_documentation; python -m SimpleHTTPServer</blue> (if Python 2) or 
<blue>cd great_expectations/data_documentation; python3 -m http.server</blue> (if Python 3)
and open http://localhost:8000 in your browser 
""")
>>>>>>> 46518f0e

        else:
            cli_message(
                "Okay, skipping profiling for now. You can always do this later by running `great_expectations profile`."
            )

    if data_source_selection == "1":  # Pandas
        cli_message(msg_filesys_go_to_notebook)

    elif data_source_selection == "2":  # SQL
        cli_message(msg_sqlalchemy_go_to_notebook)

    elif data_source_selection == "3":  # Spark
        cli_message(msg_spark_go_to_notebook)


msg_prompt_choose_data_source = """
Configure a data source:
    1. Pandas data frames (including local filesystem)
    2. Relational database (SQL)
    3. Spark DataFrames
    4. Skip datasource configuration
"""

#     msg_prompt_dbt_choose_profile = """
# Please specify the name of the dbt profile (from your ~/.dbt/profiles.yml file Great Expectations \
# should use to connect to the database
#     """

#     msg_dbt_go_to_notebook = """
# To create expectations for your dbt models start Jupyter and open notebook
# great_expectations/notebooks/using_great_expectations_with_dbt.ipynb -
# it will walk you through next steps.
#     """

msg_prompt_filesys_enter_base_path = """
Enter the path of the root directory where the data files are stored
(the path may be either absolute or relative to current directory)
"""

msg_prompt_datasource_name = """
Give your new data source a short name
"""

msg_sqlalchemy_config_connection = """
Great Expectations relies on sqlalchemy to connect to relational databases.
Please make sure that you have it installed.

Next, we will configure database credentials and store them in the "{0:s}" section
of this config file: great_expectations/uncommitted/credentials/profiles.yml:
"""

msg_unknown_data_source = """
We are looking for more types of data types to support.
Please create a GitHub issue here:
https://github.com/great-expectations/great_expectations/issues/new
In the meantime you can see what Great Expectations can do on CSV files.
To create expectations for your CSV files start Jupyter and open notebook
great_expectations/notebooks/using_great_expectations_with_pandas.ipynb -
it will walk you through configuring the database connection and next steps.
"""

msg_filesys_go_to_notebook = """
To create expectations for your CSV files start Jupyter and open the notebook
that will walk you through next steps.

To launch with jupyter notebooks:
    <blue>jupyter notebook great_expectations/notebooks/create_expectations.ipynb</blue>

To launch with jupyter lab:
    <blue>jupyter lab great_expectations/notebooks/create_expectations.ipynb</blue>
"""

msg_sqlalchemy_go_to_notebook = """
To create expectations for your SQL data assets start Jupyter and open the notebook
that will walk you through next steps.

To launch with jupyter notebooks:
    <blue>jupyter notebook great_expectations/notebooks/create_expectations.ipynb</blue>

To launch with jupyter lab:
    <blue>jupyter lab great_expectations/notebooks/create_expectations.ipynb</blue>
"""

msg_spark_go_to_notebook = """
To create expectations for your CSV files start Jupyter and open the notebook
that will walk you through next steps.

To launch with jupyter notebooks:
    <blue>jupyter notebook great_expectations/notebooks/create_expectations.ipynb</blue>

To launch with jupyter lab:
    <blue>jupyter lab great_expectations/notebooks/create_expectations.ipynb</blue>
"""<|MERGE_RESOLUTION|>--- conflicted
+++ resolved
@@ -113,7 +113,7 @@
     if data_source_name != None:
 
         cli_message(
-"""
+            """
 Would you like to profile '%s' to create candidate expectations and documentation?
 
 Please note: 
@@ -125,22 +125,12 @@
             """ % (data_source_name)
         )
         if click.confirm("Proceed?",
-            default=True
-        ):
+                         default=True
+                         ):
             profiling_results = context.profile_datasource(
                 data_source_name,
                 max_data_assets=20
             )
-<<<<<<< HEAD
-            # if click.confirm(
-            #     "\nWould you like to view render html documentation for the profiled datasource?\n",
-            #     default = True
-            # ):
-            #     for data_asset in data_asset_names:
-            #         validation_result = context.get_validation_result(data_asset)
-            #         cli_message("Rendering validation result: %s" % data_asset)
-            #         DescriptivePageView.render(validation_result)
-=======
 
             print("\nProfiling results are saved:")
             for profiling_result in profiling_results:
@@ -148,10 +138,11 @@
                 expectation_suite_name = profiling_result[1]['meta']['expectation_suite_name']
                 run_id = profiling_result[1]['meta']['run_id']
 
-                print("  {0:s}".format(context.get_validation_location(data_asset_name, expectation_suite_name, run_id)['filepath']))
+                print("  {0:s}".format(context.get_validation_location(
+                    data_asset_name, expectation_suite_name, run_id)['filepath']))
 
             cli_message(
-"""
+                """
 
 To generate documentation from the data you just profiled, the profiling results should be moved from 
 great_expectations/uncommitted (ignored by git) to great_expectations/fixtures. Before proceeding,
@@ -161,25 +152,25 @@
 """
             )
             if click.confirm("Proceed?",
-                default = True
-            ):
+                             default=True
+                             ):
                 cli_message("Rendering...")
 
                 for profiling_result in profiling_results:
                     data_asset_name = profiling_result[1]['meta']['data_asset_name']
                     expectation_suite_name = profiling_result[1]['meta']['expectation_suite_name']
                     run_id = profiling_result[1]['meta']['run_id']
-                    context.move_validation_to_fixtures(data_asset_name, expectation_suite_name, run_id)
+                    context.move_validation_to_fixtures(
+                        data_asset_name, expectation_suite_name, run_id)
 
                 context.render_full_static_site()
                 cli_message(
- """
+                    """
 To view the generated data documentation, start a web server:
 <blue>cd great_expectations/data_documentation; python -m SimpleHTTPServer</blue> (if Python 2) or 
 <blue>cd great_expectations/data_documentation; python3 -m http.server</blue> (if Python 3)
 and open http://localhost:8000 in your browser 
 """)
->>>>>>> 46518f0e
 
         else:
             cli_message(
