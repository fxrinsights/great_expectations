--- conflicted
+++ resolved
@@ -1,371 +1 @@
-<<<<<<< HEAD
-from .cli import cli
-=======
-import glob
-import json
-import shutil
-import sys
-import os
-import argparse
-import logging
-from pyfiglet import figlet_format
-import six
-import click
-# from clint.textui import prompt, validators
-# from clint.textui import colored as clint_colored, puts, indent
-
-try:
-    from termcolor import colored
-except ImportError:
-    colored = None
-
-from great_expectations import read_csv, script_relative_path
-from great_expectations import __version__
-from great_expectations.dataset import Dataset, PandasDataset
-from great_expectations.data_asset import FileDataAsset
-from great_expectations.data_context import DataContext
-
-from .supporting_methods import (
-    _scaffold_directories_and_notebooks,
-    _yml_template,
-)
-
-logger = logging.getLogger(__name__)
-
-
-def log_message(string, color, font="big", figlet=False):
-    if colored:
-        if not figlet:
-            six.print_(colored(string, color))
-        else:
-            six.print_(colored(figlet_format(
-                string, font=font), color))
-    else:
-        six.print_(string)
-
-
-def dispatch(args):
-    parser = argparse.ArgumentParser(
-        description='great_expectations command-line interface')
-
-    subparsers = parser.add_subparsers(dest='command')
-    subparsers.required = True
-
-    validate_parser = subparsers.add_parser(
-        'validate', description='Validate expectations for your dataset.')
-    validate_parser.set_defaults(func=validate)
-
-    validate_parser.add_argument('dataset',
-                                 help='Path to a file containing a CSV file to validate using the provided expectations_config_file.')
-    validate_parser.add_argument('expectations_config_file',
-                                 help='Path to a file containing a valid great_expectations expectations config to use to validate the data.')
-
-    validate_parser.add_argument('--evaluation_parameters', '-p', default=None,
-                                 help='Path to a file containing JSON object used to evaluate parameters in expectations config.')
-    validate_parser.add_argument('--result_format', '-o', default="SUMMARY",
-                                 help='Result format to use when building evaluation responses.')
-    validate_parser.add_argument('--catch_exceptions', '-e', default=True, type=bool,
-                                 help='Specify whether to catch exceptions raised during evaluation of expectations (defaults to True).')
-    validate_parser.add_argument('--only_return_failures', '-f', default=False, type=bool,
-                                 help='Specify whether to only return expectations that are not met during evaluation (defaults to False).')
-    # validate_parser.add_argument('--no_catch_exceptions', '-e', default=True, action='store_false')
-    # validate_parser.add_argument('--only_return_failures', '-f', default=False, action='store_true')
-    custom_dataset_group = validate_parser.add_argument_group(
-        'custom_dataset', description='Arguments defining a custom dataset to use for validation.')
-    custom_dataset_group.add_argument('--custom_dataset_module', '-m', default=None,
-                                      help='Path to a python module containing a custom dataset class.')
-    custom_dataset_group.add_argument('--custom_dataset_class', '-c', default=None,
-                                      help='Name of the custom dataset class to use during evaluation.')
-
-    version_parser = subparsers.add_parser('version')
-    version_parser.set_defaults(func=version)
-
-    scaffold_parser = subparsers.add_parser('init')
-    scaffold_parser.set_defaults(func=initialize_project)
-    scaffold_parser.add_argument('--target_directory', '-d', default="./",
-                                 help='The root of the project directory where you want to initialize Great Expectations.')
-    parsed_args = parser.parse_args(args)
-
-    return parsed_args.func(parsed_args)
-
-
-def initialize_project(parsed_args):
-    """
-    This guided input walks the user through setting up a project.
-
-    It scaffolds directories, sets up notebooks, creates a project file, and
-    appends to a `.gitignore` file.
-    """
-
-    greeting_1 = """
-Welcome to Great Expectations! Always know what to expect from your data.
-
-When you develop data pipelines, ML models, ETLs and other data products, 
-Great Expectations helps you express what you expect your data to look like 
-(e.g., "column X should not have more than 5% null values"). 
-It produces tests and documentation.
-
-When your data product runs in production, 
-Great Expectations uses the tests that you created to validate data and protect 
-your code against data that it was not written to deal with.
-
-    """
-
-    msg_prompt_lets_begin = """
-Let's add Great Expectations to your project. 
-We will add great_expectations directory that will look like that: 
-
-    great_expectations
-        ├── great_expectations.yml        
-        ├── datasources
-        ├── expectations
-        ├── fixtures
-        ├── notebooks
-        ├── plugins
-        ├── uncommitted
-        |   └── validations        
-        |   └── credentials        
-        |   └── samples        
-        └── .gitignore
-    
-OK to proceed?    
-    """
-
-    msg_prompt_choose_data_source = """
-Time to create expectations for your data. This is done in Jupyter Notebook/Jupyter Lab. 
-
-Before we point you to the right notebook, what data does your project work with?    
-    1. Directory on local filesystem
-    2. Relational database (SQL)
-    3. Spark DataFrames
-    4. None of the above
-    """
-
-    # msg_prompt_choose_data_source = """
-    # Time to create expectations for your data. This is done in Jupyter Notebook/Jupyter Lab.
-    #
-    # Before we point you to the right notebook, what data does your project work with?
-    #     1. Directory on local filesystem
-    #     2. Relational database (SQL)
-    #     3. DBT (data build tool) models
-    #     4. None of the above
-    #     """
-
-    msg_prompt_dbt_choose_profile = """
-Please specify the name of the dbt profile (from your ~/.dbt/profiles.yml file Great Expectations should use to connect to the database    
-    """
-
-    msg_dbt_go_to_notebook = """
-To create expectations for your dbt models start Jupyter and open notebook
-great_expectations/notebooks/using_great_expectations_with_dbt.ipynb - 
-it will walk you through next steps. 
-    """
-
-    msg_prompt_filesys_enter_base_path = """
-Enter the path of the root directory where the data files are stored 
-(the path may be either absolute or relative to current directory)          
-    """
-
-    msg_filesys_go_to_notebook = """
-To create expectations for your CSV files start Jupyter and open the notebook
-great_expectations/notebooks/using_great_expectations_with_pandas.ipynb.
-it will walk you through configuring the database connection and next steps. 
-
-To launch with jupyter notebooks:
-    jupyter notebook great_expectations/notebooks/create_expectations_for_csv_files.ipynb
-
-To launch with jupyter lab: 
-    jupyter lab great_expectations/notebooks/create_expectations_for_csv_files.ipynb
-    """
-
-    msg_prompt_datasource_name = """
-Give your new data source a short name    
-    """
-
-    msg_sqlalchemy_config_connection = """
-Great Expectations relies on sqlalchemy to connect to relational databases.
-Please make sure that you have it installed.         
-
-Configure the database credentials in the "{0:s}" section of this config file: 
-great_expectations/uncommitted/credentials/profiles.yml:
-    
-    {0:s}:
-        drivername: postgres
-        host: localhost 
-        port: 5432
-        username: postgres  
-        password: ****
-        database: postgres
-
-To create expectations for your SQL queries start Jupyter and open notebook 
-great_expectations/notebooks/using_great_expectations_with_sql.ipynb - 
-it will walk you through configuring the database connection and next steps. 
-            """
-    msg_unknown_data_source = """
-We are looking for more types of data types to support. 
-Please create a GitHub issue here: 
-https://github.com/great-expectations/great_expectations/issues/new
-In the meantime you can see what Great Expectations can do on CSV files.
-To create expectations for your CSV files start Jupyter and open notebook
-great_expectations/notebooks/using_great_expectations_with_pandas.ipynb - 
-it will walk you through configuring the database connection and next steps. 
-     """
-
-    parsed_args = vars(parsed_args)
-    target_directory = parsed_args['target_directory']
-
-    project_yml_filename = os.path.join(target_directory,
-                                        "great_expectations/great_expectations.yml")
-    base_dir = os.path.join(target_directory, "great_expectations")
-    sql_alchemy_profile = None
-    dbt_profile = None
-
-    log_message("Great Expectations", color="cyan", figlet=True)
-
-    log_message(greeting_1, color="blue")
-
-    if not click.confirm(msg_prompt_lets_begin, default=True):
-        log_message(
-            "OK - run great_expectations init again when ready. Exiting...", color="blue")
-        exit(0)
-
-    _scaffold_directories_and_notebooks(base_dir)
-    log_message(
-        "\nDone. Later you can check out great_expectations/great_expectations.yml config file for useful options.", color="blue")
-
-    context = DataContext('.')
-
-    # Shows a list of options to select from
-
-    data_source_selection = click.prompt(msg_prompt_choose_data_source, type=click.Choice(["1", "2", "3", "4"]), show_choices=False)
-
-    print(data_source_selection)
-
-    # if data_source_selection == "5": # dbt
-    #     dbt_profile = click.prompt(msg_prompt_dbt_choose_profile)
-    #     log_message(msg_dbt_go_to_notebook, color="blue")
-    #     context.add_datasource("dbt", "dbt", profile=dbt_profile)
-
-
-    if data_source_selection == "3": # Spark
-        path = click.prompt(msg_prompt_filesys_enter_base_path, default='/data/', type=click.Path(exists=True, file_okay=False, dir_okay=True, readable=True), show_default=True)
-
-        default_data_source_name = os.path.basename(path)
-        data_source_name = click.prompt(msg_prompt_datasource_name, default=default_data_source_name, show_default=True)
-
-        log_message(msg_filesys_go_to_notebook, color="blue")
-        context.add_datasource(data_source_name, "spark", base_directory=path)
-
-    elif data_source_selection == "2": #sqlalchemy
-        data_source_name = click.prompt(msg_prompt_datasource_name, default="mydb", show_default=True)
-
-        log_message(msg_sqlalchemy_config_connection.format(data_source_name), color="blue")
-
-        credentials = {
-            "drivername": "postgres",
-            "host": "localhost",
-            "port": 5432,
-            "username": "postgres",
-            "password": "****",
-            "database": "postgres"
-        }
-        context.add_profile_credentials(data_source_name, **credentials)
-        context.add_datasource(data_source_name, "sqlalchemy", profile=data_source_name)
-
-
-    elif data_source_selection == "1": # csv
-        path = click.prompt(msg_prompt_filesys_enter_base_path, default='/data/', type=click.Path(exists=True, file_okay=False, dir_okay=True, readable=True), show_default=True)
-
-        default_data_source_name = os.path.basename(path)
-        data_source_name = click.prompt(msg_prompt_datasource_name, default=default_data_source_name, show_default=True)
-
-        log_message(msg_filesys_go_to_notebook, color="blue")
-        context.add_datasource(data_source_name, "pandas", base_directory=path)
-
-    else:
-        log_message(msg_unknown_data_source, color="blue")
-
-
-def validate(parsed_args):
-    """
-    Read a dataset file and validate it using a config saved in another file. Uses parameters defined in the dispatch
-    method.
-
-    :param parsed_args: A Namespace object containing parsed arguments from the dispatch method.
-    :return: The number of unsucessful expectations
-    """
-    parsed_args = vars(parsed_args)
-    data_set = parsed_args['dataset']
-    expectations_config_file = parsed_args['expectations_config_file']
-
-    expectations_config = json.load(open(expectations_config_file))
-
-    if parsed_args["evaluation_parameters"] is not None:
-        evaluation_parameters = json.load(
-            open(parsed_args["evaluation_parameters"]))
-    else:
-        evaluation_parameters = None
-
-    # Use a custom dataasset module and class if provided. Otherwise infer from the config.
-    if parsed_args["custom_dataset_module"]:
-        sys.path.insert(0, os.path.dirname(
-            parsed_args["custom_dataset_module"]))
-        module_name = os.path.basename(
-            parsed_args["custom_dataset_module"]).split('.')[0]
-        custom_module = __import__(module_name)
-        dataset_class = getattr(
-            custom_module, parsed_args["custom_dataset_class"])
-    elif "data_asset_type" in expectations_config:
-        if expectations_config["data_asset_type"] == "Dataset" or expectations_config["data_asset_type"] == "PandasDataset":
-            dataset_class = PandasDataset
-        elif expectations_config["data_asset_type"].endswith("Dataset"):
-            logger.info("Using PandasDataset to validate dataset of type %s." %
-                        expectations_config["data_asset_type"])
-            dataset_class = PandasDataset
-        elif expectations_config["data_asset_type"] == "FileDataAsset":
-            dataset_class = FileDataAsset
-        else:
-            logger.critical("Unrecognized data_asset_type %s. You may need to specifcy custom_dataset_module and custom_dataset_class." %
-                            expectations_config["data_asset_type"])
-            return -1
-    else:
-        dataset_class = PandasDataset
-
-    if issubclass(dataset_class, Dataset):
-        da = read_csv(data_set, expectations_config=expectations_config,
-                      dataset_class=dataset_class)
-    else:
-        da = dataset_class(data_set, config=expectations_config)
-
-    result = da.validate(
-        evaluation_parameters=evaluation_parameters,
-        result_format=parsed_args["result_format"],
-        catch_exceptions=parsed_args["catch_exceptions"],
-        only_return_failures=parsed_args["only_return_failures"],
-    )
-
-    print(json.dumps(result, indent=2))
-    return result['statistics']['unsuccessful_expectations']
-
-
-def version(parsed_args):
-    """
-    Print the currently-running version of great expectations
-    """
-    print(__version__)
-
-
-def main():
-    handler = logging.StreamHandler()
-    formatter = logging.Formatter(
-        '%(asctime)s %(name)-12s %(levelname)-8s %(message)s')
-    handler.setFormatter(formatter)
-    logger.addHandler(handler)
-    logger.setLevel(logging.INFO)
-    return_value = dispatch(sys.argv[1:])
-    sys.exit(return_value)
-
-
-if __name__ == '__main__':
-    main()
->>>>>>> 62a91ab2
+from .cli import cli