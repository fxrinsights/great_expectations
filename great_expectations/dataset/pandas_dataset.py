--- conflicted
+++ resolved
@@ -15,16 +15,11 @@
 from scipy import stats
 from six import string_types
 
-<<<<<<< HEAD
 from .base import DataSet
 from .util import DocInherit, recursively_convert_to_json_serializable, \
         is_valid_partition_object, is_valid_categorical_partition_object, is_valid_continuous_partition_object, \
         infer_distribution_parameters, _scipy_distribution_positional_args_from_dict, validate_distribution_parameters
-=======
-from .base import Dataset
-from .util import DocInherit, parse_result_format, \
-        is_valid_partition_object, is_valid_categorical_partition_object, is_valid_continuous_partition_object
->>>>>>> 3a487e35
+
 
 class MetaPandasDataset(Dataset):
     """
