from __future__ import division

import inspect
import re
import copy
import logging
from six import PY3, string_types
from functools import wraps
from datetime import datetime
from dateutil.parser import parse

from .dataset import Dataset
from .pandas_dataset import PandasDataset
from great_expectations.data_asset.util import DocInherit, parse_result_format
from great_expectations.dataset.util import (
    is_valid_partition_object,
    is_valid_categorical_partition_object,
    is_valid_continuous_partition_object,
)

import pandas as pd
import numpy as np
from scipy import stats

logger = logging.getLogger(__name__)

try:
    from pyspark.sql.functions import udf, col, lit, stddev_samp
    import pyspark.sql.types as sparktypes
    from pyspark.ml.feature import Bucketizer
except ImportError as e:
    logger.debug(str(e))
    logger.debug("Unable to load spark context; install optional spark dependency for support.")

class MetaSparkDFDataset(Dataset):
    """MetaSparkDFDataset is a thin layer between Dataset and SparkDFDataset.
    This two-layer inheritance is required to make @classmethod decorators work.
    Practically speaking, that means that MetaSparkDFDataset implements \
    expectation decorators, like `column_map_expectation` and `column_aggregate_expectation`, \
    and SparkDFDataset implements the expectation methods themselves.
    """

    def __init__(self, *args, **kwargs):
        super(MetaSparkDFDataset, self).__init__(*args, **kwargs)

    @classmethod
    def column_map_expectation(cls, func):
        """Constructs an expectation using column-map semantics.


        The MetaSparkDFDataset implementation replaces the "column" parameter supplied by the user with a Spark Dataframe
        with the actual column data. The current approach for functions implementing expectation logic is to append
        a column named "__success" to this dataframe and return to this decorator.

        See :func:`column_map_expectation <great_expectations.Dataset.base.Dataset.column_map_expectation>` \
        for full documentation of this function.
        """
        if PY3:
            argspec = inspect.getfullargspec(func)[0][1:]
        else:
            argspec = inspect.getargspec(func)[0][1:]

        @cls.expectation(argspec)
        @wraps(func)
        def inner_wrapper(self, column, mostly=None, result_format=None, *args, **kwargs):
            """
            This whole decorator is pending a re-write. Currently there is are huge performance issues
            when the # of unexpected elements gets large (10s of millions). Additionally, there is likely
            easy optimization opportunities by coupling result_format with how many different transformations
            are done on the dataset, as is done in sqlalchemy_dataset.
            """

            if result_format is None:
                result_format = self.default_expectation_args["result_format"]

            result_format = parse_result_format(result_format)

            # this is a little dangerous: expectations that specify "COMPLETE" result format and have a very
            # large number of unexpected results could hang for a long time. we should either call this out in docs
            # or put a limit on it
            if result_format['result_format'] == 'COMPLETE':
                unexpected_count_limit = None
            else:
                unexpected_count_limit = result_format['partial_unexpected_count']

            col_df = self.spark_df.select(column) # pyspark.sql.DataFrame

            # a couple of tests indicate that caching here helps performance
            col_df.cache()
            element_count = self.get_row_count()

            # FIXME temporary fix for missing/ignored value
            if func.__name__ not in ['expect_column_values_to_not_be_null', 'expect_column_values_to_be_null']:
                col_df = col_df.filter('{column} is not null'.format(column=column))
                # these nonnull_counts are cached by SparkDFDataset
                nonnull_count = self.get_column_nonnull_count(column)
            else:
                nonnull_count = element_count

            # success_df will have columns [column, '__success']
            # this feels a little hacky, so might want to change
            success_df = func(self, col_df, *args, **kwargs)
            success_count = success_df.filter('__success = True').count()

            unexpected_count = nonnull_count - success_count
            if unexpected_count == 0:
                # save some computation time if no unexpected items
                maybe_limited_unexpected_list = []
            else:
                # here's an example of a place where we could do optimizations if we knew result format: see
                # comment block below
                unexpected_df = success_df.filter('__success = False')
                if unexpected_count_limit:
                    unexpected_df = unexpected_df.limit(unexpected_count_limit)
                maybe_limited_unexpected_list = [
                    row[column]
                    for row
                    in unexpected_df.collect()
                ]

            success, percent_success = self._calc_map_expectation_success(
                success_count, nonnull_count, mostly)

            # Currently the abstraction of "result_format" that _format_column_map_output provides
            # limits some possible optimizations within the column-map decorator. It seems that either
            # this logic should be completely rolled into the processing done in the column_map decorator, or that the decorator
            # should do a minimal amount of computation agnostic of result_format, and then delegate the rest to this method.
            # In the first approach, it could make sense to put all of this decorator logic in Dataset, and then implement
            # properties that require dataset-type-dependent implementations (as is done with SparkDFDataset.row_count currently).
            # Then a new dataset type could just implement these properties/hooks and Dataset could deal with caching these and
            # with the optimizations based on result_format. A side benefit would be implementing an interface for the user
            # to get basic info about a dataset in a standardized way, e.g. my_dataset.row_count, my_dataset.columns (only for
            # tablular datasets maybe). However, unclear if this is worth it or if it would conflict with optimizations being done
            # in other dataset implementations.
            return_obj = self._format_map_output(
                result_format,
                success,
                element_count,
                nonnull_count,
                unexpected_count,
                maybe_limited_unexpected_list,
                unexpected_index_list=None,
            )

            # FIXME Temp fix for result format
            if func.__name__ in ['expect_column_values_to_not_be_null', 'expect_column_values_to_be_null']:
                del return_obj['result']['unexpected_percent_nonmissing']
                try:
                    del return_obj['result']['partial_unexpected_counts']
                except KeyError:
                    pass

            col_df.unpersist()

            return return_obj

        inner_wrapper.__name__ = func.__name__
        inner_wrapper.__doc__ = func.__doc__

        return inner_wrapper


class SparkDFDataset(MetaSparkDFDataset):
    """
    This class holds an attribute `spark_df` which is a spark.sql.DataFrame.
    """
    @classmethod
    def from_dataset(cls, dataset=None):
        if isinstance(dataset, SparkDFDataset):
            return cls(spark_df=dataset.spark_df)
        else:
            raise ValueError("from_dataset requires a SparkDFDataset dataset")

    def __init__(self, spark_df, *args, **kwargs):
        # Creation of the Spark Dataframe is done outside this class
        self.spark_df = spark_df
        super(SparkDFDataset, self).__init__(*args, **kwargs)

    def head(self, n=5):
        """Returns a *PandasDataset* with the first *n* rows of the given Dataset"""
        return PandasDataset(
<<<<<<< HEAD
            self.spark_df.limit(n).toPandas(), 
=======
            self.spark_df.limit(n).toPandas(),
>>>>>>> e5125baf
            expectation_suite=self.get_expectation_suite(
                discard_failed_expectations=False,
                discard_result_format_kwargs=False,
                discard_catch_exceptions_kwargs=False,
                discard_include_configs_kwargs=False
            )
        )

    def get_row_count(self):
        return self.spark_df.count()

    def get_table_columns(self):
        return self.spark_df.columns

    def get_column_nonnull_count(self, column):
        return self.spark_df.filter('{column} is not null'.format(column=column)).count()

    def get_column_mean(self, column):
        # TODO need to apply this logic to other such methods?
        types = dict(self.spark_df.dtypes)
        if types[column] not in ('int', 'float', 'double', 'bigint'):
            raise TypeError('Expected numeric column type for function mean()')
        result = self.spark_df.select(column).groupBy().mean().collect()[0]
        return result[0] if len(result) > 0 else None

    def get_column_sum(self, column):
        return self.spark_df.select(column).groupBy().sum().collect()[0][0]

    # TODO: consider getting all basic statistics in one go:
    def _describe_column(self, column):
        # temp_column = self.spark_df.select(column).where(col(column).isNotNull())
        # return self.spark_df.select(
        #     [
        #         count(temp_column),
        #         mean(temp_column),
        #         stddev(temp_column),
        #         min(temp_column),
        #         max(temp_column)
        #     ]
        # )
        pass

    def get_column_max(self, column, parse_strings_as_datetimes=False):
        temp_column = self.spark_df.select(column).where(col(column).isNotNull())
        if parse_strings_as_datetimes:
            temp_column = self._apply_dateutil_parse(temp_column)
        result = temp_column.agg({column: 'max'}).collect()
        if not result or not result[0]:
            return None
        return result[0][0]

    def get_column_min(self, column, parse_strings_as_datetimes=False):
        temp_column = self.spark_df.select(column).where(col(column).isNotNull())
        if parse_strings_as_datetimes:
            temp_column = self._apply_dateutil_parse(temp_column)
        result = temp_column.agg({column: 'min'}).collect()
        if not result or not result[0]:
            return None
        return result[0][0]

    def get_column_value_counts(self, column):
        value_counts = self.spark_df.select(column)\
            .filter('{} is not null'.format(column))\
            .groupBy(column)\
            .count()\
            .orderBy(column)\
            .collect()
        series = pd.Series(
            [row['count'] for row in value_counts],
            index=pd.Index(
                data=[row[column] for row in value_counts],
                name="value"
            ),
            name="count"
        )
        series.sort_index(inplace=True)
        return series

    def get_column_unique_count(self, column):
        return self.get_column_value_counts(column).shape[0]

    def get_column_modes(self, column):
        """leverages computation done in _get_column_value_counts"""
        s = self.get_column_value_counts(column)
        return list(s[s == s.max()].index)

    def get_column_median(self, column):
        # We will get the two middle values by choosing an epsilon to add
        # to the 50th percentile such that we always get exactly the middle two values
        # (i.e. 0 < epsilon < 1 / (2 * values))

        # Note that this can be an expensive computation; we are not exposing
        # spark's ability to estimate.
        # We add two to 2 * n_values to maintain a legitimate quantile
        # in the degnerate case when n_values = 0
        result = self.spark_df.approxQuantile(column, [0.5, 0.5 + (1 / (2 + (2 * self.get_row_count())))], 0)
        return np.mean(result)

    def get_column_quantiles(self, column, quantiles):
        return self.spark_df.approxQuantile(column, list(quantiles), 0)

    def get_column_stdev(self, column):
        return self.spark_df.select(stddev_samp(col(column))).collect()[0][0]

    def get_column_hist(self, column, bins):
        """return a list of counts corresponding to bins"""
        bins = list(copy.deepcopy(bins))  # take a copy since we are inserting and popping
        if bins[0] == -np.inf or bins[0] == -float("inf"):
            added_min = False
            bins[0] = -float("inf")
        else:
            added_min = True
            bins.insert(0, -float("inf"))

        if bins[-1] == np.inf or bins[-1] == float("inf"):
            added_max = False
            bins[-1] = float("inf")
        else:
            added_max = True
            bins.append(float("inf"))

        temp_column = self.spark_df.select(column).where(col(column).isNotNull())
        bucketizer = Bucketizer(
            splits=bins, inputCol=column, outputCol="buckets")
        bucketed = bucketizer.setHandleInvalid("skip").transform(temp_column)

        # This is painful to do, but: bucketizer cannot handle values outside of a range
        # (hence adding -/+ infinity above)

        # Further, it *always* follows the numpy convention of lower_bound <= bin < upper_bound
        # for all but the last bin

        # But, since the last bin in our case will often be +infinity, we need to
        # find the number of values exactly equal to the upper bound to add those

        # We'll try for an optimization by asking for it at the same time
        if added_max == True:
            upper_bound_count = temp_column.select(column).filter(col(column) == bins[-2]).count()
        else:
            upper_bound_count = 0

        hist_rows = bucketed.groupBy("buckets").count().collect()
        # Spark only returns buckets that have nonzero counts.
        hist = [0] * (len(bins) - 1)
        for row in hist_rows:
            hist[int(row["buckets"])] = row["count"]

        hist[-2] += upper_bound_count

        if added_min:
            below_bins = hist.pop(0)
            bins.pop(0)
            if below_bins > 0:
                logger.warning("Discarding histogram values below lowest bin.")

        if added_max:
            above_bins = hist.pop(-1)
            bins.pop(-1)
            if above_bins > 0:
                logger.warning("Discarding histogram values above highest bin.")

        return hist

    def get_column_count_in_range(self, column, min_val=None, max_val=None, min_strictly=False, max_strictly=True):
        if min_val is None and max_val is None:
            raise ValueError('Must specify either min or max value')
        if min_val is not None and max_val is not None and min_val > max_val:
            raise ValueError('Min value must be <= to max value')

        result = self.spark_df.select(column)
        if min_val is not None:
            if min_strictly:
                result = result.filter(col(column) > min_val)
            else:
                result = result.filter(col(column) >= min_val)
        if max_val is not None:
            if max_strictly:
                result = result.filter(col(column) < max_val)
            else:
                result = result.filter(col(column) <= max_val)
        return result.count()

    # Utils
    @staticmethod
    def _apply_dateutil_parse(column):
        assert len(column.columns) == 1, "Expected DataFrame with 1 column"
        col_name = column.columns[0]
        _udf = udf(parse, sparktypes.TimestampType())
        return column.withColumn(col_name, _udf(col_name))

    # Expectations
    @DocInherit
    @MetaSparkDFDataset.column_map_expectation
    def expect_column_values_to_be_in_set(
            self,
            column,  # pyspark.sql.DataFrame
            value_set,  # List[Any]
            mostly=None,
            parse_strings_as_datetimes=None,
            result_format=None,
            include_config=False,
            catch_exceptions=None,
            meta=None,
    ):
        if value_set is None:
            # vacuously true
<<<<<<< HEAD
            return column.withColumn('__success', lambda x: True)
=======
            return column.withColumn('__success', lit(True))
>>>>>>> e5125baf
        if parse_strings_as_datetimes:
            column = self._apply_dateutil_parse(column)
            value_set = [parse(value) if isinstance(value, string_types) else value for value in value_set]
        success_udf = udf(lambda x: x in value_set)
        return column.withColumn('__success', success_udf(column[0]))

    @DocInherit
    @MetaSparkDFDataset.column_map_expectation
    def expect_column_values_to_not_be_in_set(
            self,
            column,  # pyspark.sql.DataFrame
            value_set,  # List[Any]
            mostly=None,
            result_format=None,
            include_config=False,
            catch_exceptions=None,
            meta=None,
    ):
        success_udf = udf(lambda x: x not in value_set)
        return column.withColumn('__success', success_udf(column[0]))

    @DocInherit
    @MetaSparkDFDataset.column_map_expectation
    def expect_column_values_to_be_unique(
        self,
        column,
        mostly=None,
        result_format=None,
        include_config=False,
        catch_exceptions=None,
        meta=None,
    ):
        # TODO is there a more efficient way to do this?
        dups = set([row[0] for row in column.groupBy(column[0]).count().filter('count > 1').collect()])
        success_udf = udf(lambda x: x not in dups)
        return column.withColumn('__success', success_udf(column[0]))

    @DocInherit
    @MetaSparkDFDataset.column_map_expectation
    def expect_column_value_lengths_to_equal(
        self,
        column,
        value, # int
        mostly=None,
        result_format=None,
        include_config=False,
        catch_exceptions=None,
        meta=None,
    ):
        success_udf = udf(lambda x: len(x) == value)
        return column.withColumn('__success', success_udf(column[0]))

    @DocInherit
    @MetaSparkDFDataset.column_map_expectation
    def expect_column_values_to_match_strftime_format(
        self,
        column,
        strftime_format, # str
        mostly=None,
        result_format=None,
        include_config=False,
        catch_exceptions=None,
        meta=None,
    ):
        # Below is a simple validation that the provided format can both format and parse a datetime object.
        # %D is an example of a format that can format but not parse, e.g.
        try:
            datetime.strptime(datetime.strftime(
                datetime.now(), strftime_format), strftime_format)
        except ValueError as e:
            raise ValueError("Unable to use provided strftime_format. " + e.message)

        def is_parseable_by_format(val):
            try:
                datetime.strptime(val, strftime_format)
                return True
            except TypeError as e:
                raise TypeError("Values passed to expect_column_values_to_match_strftime_format must be of type string.\nIf you want to validate a column of dates or timestamps, please call the expectation before converting from string format.")

            except ValueError as e:
                return False

        success_udf = udf(is_parseable_by_format)
        return column.withColumn('__success', success_udf(column[0]))

    @DocInherit
    @MetaSparkDFDataset.column_map_expectation
    def expect_column_values_to_not_be_null(
        self,
        column,
        mostly=None,
        result_format=None,
        include_config=False,
        catch_exceptions=None,
        meta=None,
    ):
        success_udf = udf(lambda x: x is not None)
        return column.withColumn('__success', success_udf(column[0]))

    @DocInherit
    @MetaSparkDFDataset.column_map_expectation
    def expect_column_values_to_be_null(
        self,
        column,
        mostly=None,
        result_format=None,
        include_config=False,
        catch_exceptions=None,
        meta=None,
    ):
        success_udf = udf(lambda x: x is None)
        return column.withColumn('__success', success_udf(column[0]))

    @DocInherit
    @MetaSparkDFDataset.column_map_expectation
    def expect_column_values_to_match_regex(
        self,
        column,
        regex,
        mostly=None,
        result_format=None,
        include_config=False,
        catch_exceptions=None,
        meta=None,
    ):
        # not sure know about casting to string here
        success_udf = udf(lambda x: re.findall(regex, str(x)) != [])
        return column.withColumn('__success', success_udf(column[0]))

    @DocInherit
    @MetaSparkDFDataset.column_map_expectation
    def expect_column_values_to_not_match_regex(
        self,
        column,
        regex,
        mostly=None,
        result_format=None,
        include_config=False,
        catch_exceptions=None,
        meta=None,
    ):
        # not sure know about casting to string here
        success_udf = udf(lambda x: re.findall(regex, str(x)) == [])
        return column.withColumn('__success', success_udf(column[0]))<|MERGE_RESOLUTION|>--- conflicted
+++ resolved
@@ -179,11 +179,7 @@
     def head(self, n=5):
         """Returns a *PandasDataset* with the first *n* rows of the given Dataset"""
         return PandasDataset(
-<<<<<<< HEAD
-            self.spark_df.limit(n).toPandas(), 
-=======
             self.spark_df.limit(n).toPandas(),
->>>>>>> e5125baf
             expectation_suite=self.get_expectation_suite(
                 discard_failed_expectations=False,
                 discard_result_format_kwargs=False,
@@ -390,11 +386,7 @@
     ):
         if value_set is None:
             # vacuously true
-<<<<<<< HEAD
-            return column.withColumn('__success', lambda x: True)
-=======
             return column.withColumn('__success', lit(True))
->>>>>>> e5125baf
         if parse_strings_as_datetimes:
             column = self._apply_dateutil_parse(column)
             value_set = [parse(value) if isinstance(value, string_types) else value for value in value_set]
