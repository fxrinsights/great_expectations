from __future__ import annotations

import logging
import warnings
from enum import Enum
from typing import (
    TYPE_CHECKING,
    Callable,
    Dict,
    List,
    NamedTuple,
    Optional,
    Tuple,
    Type,
    Union,
)

import great_expectations.exceptions as gx_exceptions
from great_expectations.core._docs_decorators import public_api
from great_expectations.core.id_dict import IDDict
<<<<<<< HEAD
from great_expectations.core.metric_function_types import (
    MetricFunctionTypes,
    MetricPartialFunctionTypes,
    MetricPartialFunctionTypeSuffixes,
    SummarizationMetricNameSuffixes,
)
from great_expectations.render import (
    AtomicDiagnosticRendererType,
    AtomicPrescriptiveRendererType,
    AtomicRendererType,
)
from great_expectations.validator.computed_metric import MetricValue
=======
>>>>>>> 2f04470d

if TYPE_CHECKING:
    from great_expectations.core import ExpectationConfiguration
    from great_expectations.execution_engine import ExecutionEngine
    from great_expectations.expectations.expectation import Expectation
    from great_expectations.expectations.metrics.metric_provider import MetricProvider
    from great_expectations.render import (
        AtomicDiagnosticRendererType,
        AtomicPrescriptiveRendererType,
        AtomicRendererType,
        RenderedAtomicContent,
        RenderedContent,
    )
    from great_expectations.validator.computed_metric import MetricValue

logger = logging.getLogger(__name__)


_registered_expectations: dict = {}
_registered_metrics: dict = {}
_registered_renderers: dict = {}

"""
{
  "metric_name"
    metric_domain_keys
    metric_value_keys
    metric_dependencies
    providers:
      engine: provider
}
"""


class RendererImpl(NamedTuple):
    expectation: str
    renderer: Callable[..., Union[RenderedAtomicContent, RenderedContent]]


def register_renderer(
    object_name: str,
    parent_class: Union[Type[Expectation], Type[MetricProvider]],
    renderer_fn: Callable[..., Union[RenderedAtomicContent, RenderedContent]],
):
    # noinspection PyUnresolvedReferences
    renderer_name = renderer_fn._renderer_type  # type: ignore[attr-defined]
    if object_name not in _registered_renderers:
        logger.debug(f"Registering {renderer_name} for expectation_type {object_name}.")
        _registered_renderers[object_name] = {
            renderer_name: (parent_class, renderer_fn)
        }
        return

    if renderer_name in _registered_renderers[object_name]:
        if _registered_renderers[object_name][renderer_name] == (
            parent_class,
            renderer_fn,
        ):
            logger.info(
                f"Multiple declarations of {renderer_name} renderer for expectation_type {object_name} "
                f"found."
            )
            return
        else:
            logger.warning(
                f"Overwriting declaration of {renderer_name} renderer for expectation_type "
                f"{object_name}."
            )
            _registered_renderers[object_name][renderer_name] = (
                parent_class,
                renderer_fn,
            )
        return
    else:
        logger.debug(f"Registering {renderer_name} for expectation_type {object_name}.")
        _registered_renderers[object_name][renderer_name] = (parent_class, renderer_fn)
        return


def get_renderer_names(expectation_or_metric_type: str) -> List[str]:
    """Gets renderer names for a given Expectation or Metric.

    Args:
        expectation_or_metric_type: The type of an Expectation or Metric for which to get renderer names.

    Returns:
        A list of renderer names for the Expectation or Metric.
    """
    return list(_registered_renderers.get(expectation_or_metric_type, {}).keys())


def get_renderer_names_with_renderer_types(
    expectation_or_metric_type: str,
    renderer_types: List[AtomicRendererType],
) -> List[Union[str, AtomicDiagnosticRendererType, AtomicPrescriptiveRendererType]]:
    """Gets renderer names of a given type, for a given Expectation or Metric.

    Args:
        expectation_or_metric_type: The type of an Expectation or Metric for which to get renderer names.
        renderer_types: The type of the renderers for which to return names.

    Returns:
        A list of renderer names for the given prefixes and Expectation or Metric.
    """
    return [
        renderer_name
        for renderer_name in get_renderer_names(
            expectation_or_metric_type=expectation_or_metric_type
        )
        if any(
            renderer_name.startswith(renderer_type) for renderer_type in renderer_types
        )
    ]


def get_renderer_impls(object_name: str) -> List[str]:
    return list(_registered_renderers.get(object_name, {}).values())


def get_renderer_impl(object_name: str, renderer_type: str) -> Optional[RendererImpl]:
    renderer_tuple: Optional[tuple] = _registered_renderers.get(object_name, {}).get(
        renderer_type
    )
    renderer_impl: Optional[RendererImpl] = None
    if renderer_tuple:
        renderer_impl = RendererImpl(
            expectation=renderer_tuple[0], renderer=renderer_tuple[1]
        )
    return renderer_impl


def register_expectation(expectation: Type[Expectation]) -> None:
    expectation_type = expectation.expectation_type
    # TODO: add version to key
    if expectation_type in _registered_expectations:
        if _registered_expectations[expectation_type] == expectation:
            logger.info(
                f"Multiple declarations of expectation {expectation_type} found."
            )
            return
        else:
            logger.warning(
                f"Overwriting declaration of expectation {expectation_type}."
            )

    logger.debug(f"Registering expectation: {expectation_type}")
    _registered_expectations[expectation_type] = expectation


def register_core_expectations() -> None:
    """As Expectation registration is the responsibility of MetaExpectation.__new__,
    simply importing a given class will ensure that it is added to the Expectation
    registry.

    We use this JIT in the Validator to ensure that core Expectations are available
    for usage when called upon.

    Without this function, we need to hope that core Expectations are imported somewhere
    in our import graph - if not, our registry will be empty and Validator workflows
    will fail.
    """
    before_count = len(_registered_expectations)

    # Implicitly calls MetaExpectation.__new__ as Expectations are loaded from core.__init__.py
    # As __new__ calls upon register_expectation, this import builds our core registry
    from great_expectations.expectations import core  # noqa: F401

    after_count = len(_registered_expectations)

    if before_count == after_count:
        logger.debug("Already registered core expectations; no updates to registry")
    else:
        logger.debug(f"Registered {after_count-before_count} core expectations")


def _add_response_key(res, key, value):
    if key in res:
        res[key].append(value)
    else:
        res[key] = [value]
    return res


@public_api
def register_metric(  # noqa: PLR0913
    metric_name: str,
    metric_domain_keys: Tuple[str, ...],
    metric_value_keys: Tuple[str, ...],
    execution_engine: Type[ExecutionEngine],
    metric_class: Type[MetricProvider],
    metric_provider: Optional[Callable],
    metric_fn_type: Optional[
        Union[MetricFunctionTypes, MetricPartialFunctionTypes]
    ] = None,
) -> dict:
    """Register a Metric class for use as a callable metric within Expectations.

    Args:
        metric_name: A name identifying the metric. Metric Name must be globally unique in
            a great_expectations installation.
        metric_domain_keys: A tuple of the keys used to determine the domain of the metric.
        metric_value_keys: A tuple of the keys used to determine the value of the metric.
        execution_engine: The execution_engine used to execute the metric.
        metric_class: A valid Metric class containing logic to compute attributes of data.
        metric_provider: The MetricProvider class from which the metric_class inherits.
        metric_fn_type: The MetricFunctionType or MetricPartialFunctionType used to define the Metric class.

    Returns:
        A dictionary containing warnings thrown during registration if applicable, and the success status of registration.
    """
    res: dict = {}
    execution_engine_name = execution_engine.__name__
    logger.debug(f"Registering metric: {metric_name}")
    if metric_provider is not None and metric_fn_type is not None:
        metric_provider.metric_fn_type = metric_fn_type  # type: ignore[attr-defined]
    if metric_name in _registered_metrics:
        metric_definition = _registered_metrics[metric_name]
        current_domain_keys = metric_definition.get("metric_domain_keys", set())
        if set(current_domain_keys) != set(metric_domain_keys):
            logger.warning(
                f"metric {metric_name} is being registered with different metric_domain_keys; overwriting metric_domain_keys"
            )
            _add_response_key(
                res,
                "warning",
                f"metric {metric_name} is being registered with different metric_domain_keys; overwriting metric_domain_keys",
            )

        current_value_keys = metric_definition.get("metric_value_keys", set())
        if set(current_value_keys) != set(metric_value_keys):
            logger.warning(
                f"metric {metric_name} is being registered with different metric_value_keys; overwriting metric_value_keys"
            )
            _add_response_key(
                res,
                "warning",
                f"metric {metric_name} is being registered with different metric_value_keys; overwriting metric_value_keys",
            )

        providers = metric_definition.get("providers", {})
        if execution_engine_name in providers:
            current_provider_cls, current_provider_fn = providers[execution_engine_name]
            if current_provider_fn != metric_provider:
                logger.warning(
                    f"metric {metric_name} is being registered with different metric_provider; overwriting metric_provider"
                )
                _add_response_key(
                    res,
                    "warning",
                    f"metric {metric_name} is being registered with different metric_provider; overwriting metric_provider",
                )
                providers[execution_engine_name] = metric_class, metric_provider
            else:
                logger.info(
                    f"Multiple declarations of metric {metric_name} for engine {execution_engine_name}."
                )
                _add_response_key(
                    res,
                    "info",
                    f"Multiple declarations of metric {metric_name} for engine {execution_engine_name}.",
                )
        else:
            providers[execution_engine_name] = metric_class, metric_provider
    else:
        metric_definition = {
            "metric_domain_keys": metric_domain_keys,
            "metric_value_keys": metric_value_keys,
            "default_kwarg_values": metric_class.default_kwarg_values,
            "providers": {execution_engine_name: (metric_class, metric_provider)},
        }
        _registered_metrics[metric_name] = metric_definition

    res["success"] = True

    return res


def get_metric_provider(
    metric_name: str, execution_engine: ExecutionEngine
) -> Tuple[MetricProvider, Callable]:
    try:
        metric_definition = _registered_metrics[metric_name]
        return metric_definition["providers"][type(execution_engine).__name__]
    except KeyError:
        raise gx_exceptions.MetricProviderError(
            f"No provider found for {metric_name} using {type(execution_engine).__name__}"
        )


def get_metric_function_type(
    metric_name: str, execution_engine: ExecutionEngine
) -> Optional[Union[MetricPartialFunctionTypes, MetricFunctionTypes]]:
    try:
        metric_definition = _registered_metrics[metric_name]
        provider_fn, provider_class = metric_definition["providers"][
            type(execution_engine).__name__
        ]
        return getattr(provider_fn, "metric_fn_type", None)
    except KeyError:
        raise gx_exceptions.MetricProviderError(
            f"No provider found for {metric_name} using {type(execution_engine).__name__}"
        )


def get_metric_kwargs(
    metric_name: str,
    configuration: Optional[ExpectationConfiguration] = None,
    runtime_configuration: Optional[dict] = None,
) -> dict:
    try:
        metric_definition = _registered_metrics.get(metric_name)
        if metric_definition is None:
            raise gx_exceptions.MetricProviderError(
                f"No definition found for {metric_name}"
            )
        default_kwarg_values = metric_definition["default_kwarg_values"]
        metric_kwargs = {
            "metric_domain_keys": metric_definition["metric_domain_keys"],
            "metric_value_keys": metric_definition["metric_value_keys"],
        }
        if configuration:
            expectation_impl = get_expectation_impl(configuration.expectation_type)
            configuration_kwargs = expectation_impl().get_runtime_kwargs(
                configuration=configuration, runtime_configuration=runtime_configuration
            )
            if len(metric_kwargs["metric_domain_keys"]) > 0:
                metric_domain_kwargs = IDDict(
                    {
                        k: configuration_kwargs.get(k) or default_kwarg_values.get(k)
                        for k in metric_kwargs["metric_domain_keys"]
                    }
                )
            else:
                metric_domain_kwargs = IDDict()
            if len(metric_kwargs["metric_value_keys"]) > 0:
                metric_value_kwargs = IDDict(
                    {
                        k: configuration_kwargs.get(k)
                        if configuration_kwargs.get(k) is not None
                        else default_kwarg_values.get(k)
                        for k in metric_kwargs["metric_value_keys"]
                    }
                )
            else:
                metric_value_kwargs = IDDict()
            metric_kwargs["metric_domain_kwargs"] = metric_domain_kwargs
            metric_kwargs["metric_value_kwargs"] = metric_value_kwargs
        return metric_kwargs
    except KeyError:
        raise gx_exceptions.MetricProviderError(
            f"Incomplete definition found for {metric_name}"
        )


def get_domain_metrics_dict_by_name(
    metrics: Dict[Tuple[str, str, str], MetricValue], metric_domain_kwargs: IDDict
):
    return {
        metric_edge_key_id_tuple[0]: metric_value
        for metric_edge_key_id_tuple, metric_value in metrics.items()
        if metric_edge_key_id_tuple[1] == metric_domain_kwargs.to_id()
    }


def get_expectation_impl(expectation_name: str) -> Type[Expectation]:
    renamed: Dict[str, str] = {
        "expect_column_values_to_be_vector": "expect_column_values_to_be_vectors",
        "expect_columns_values_confidence_for_data_label_to_be_greater_than_or_equalto_threshold": "expect_column_values_confidence_for_data_label_to_be_greater_than_or_equal_to_threshold",
        "expect_column_values_to_be_greater_than_or_equal_to_threshold": "expect_column_values_to_be_probabilistically_greater_than_or_equal_to_threshold",
        "expect_yesterday_count_compared_to_avg_equivalent_days_of_week": "expect_day_count_to_be_close_to_equivalent_week_day_mean",
    }
    if expectation_name in renamed:
        # deprecated-v0.14.12
        warnings.warn(
            f"Expectation {expectation_name} was renamed to {renamed['expectation_name']} as of v0.14.12 "
            "Please update usage in your pipeline(s) before the v0.17 release",
            DeprecationWarning,
        )
        expectation_name = renamed[expectation_name]

    expectation: Type[Expectation] | None = _registered_expectations.get(
        expectation_name
    )
    if not expectation:
        raise gx_exceptions.ExpectationNotFoundError(f"{expectation_name} not found")

    return expectation


def list_registered_expectation_implementations(
    expectation_root: Optional[Type[Expectation]] = None,
) -> List[str]:
    registered_expectation_implementations = []
    for (
        expectation_name,
        expectation_implementation,
    ) in _registered_expectations.items():
        if expectation_root is None:
            registered_expectation_implementations.append(expectation_name)
        elif expectation_root and issubclass(
            expectation_implementation, expectation_root
        ):
            registered_expectation_implementations.append(expectation_name)

    return registered_expectation_implementations


def is_metric_persistable(metric_name: str, execution_engine: ExecutionEngine) -> bool:
    """Computed values can be too large and/or of incompatible type for getting persisted (other than in memory)."""
    if metric_name in {
        "table.column_types",  # Computed values can contain types that are incompatible with getting persisted (other than in memory).
        "table.head",  # Computed values can contain types that are incompatible with getting persisted (other than in memory).
        "column.value_counts",  # Computed values can contain types that are incompatible with getting persisted (other than in memory).
    }:
        return False

    metric_suffix: Enum

    if metric_name.endswith(
        tuple(
            f".{metric_suffix.value}"
            for metric_suffix in {
                MetricPartialFunctionTypeSuffixes.MAP,
                MetricPartialFunctionTypeSuffixes.CONDITION,
                MetricPartialFunctionTypeSuffixes.AGGREGATE_FUNCTION,
            }
        )
    ):
        return False

    metric_class: Type[MetricProvider]
    metric_fn: Optional[Callable]
    metric_class, metric_fn = get_metric_provider(
        metric_name=metric_name, execution_engine=execution_engine
    )
    if not metric_class.is_persistable():
        return False

    if metric_name.endswith(
        tuple(
            f".{metric_suffix.value}"
            for metric_suffix in {
                SummarizationMetricNameSuffixes.FILTERED_ROW_COUNT,
                SummarizationMetricNameSuffixes.UNEXPECTED_COUNT,
            }
        )
    ):
        return True

    if metric_name.endswith(
        tuple(
            f".{metric_suffix.value}"
            for metric_suffix in {
                SummarizationMetricNameSuffixes.UNEXPECTED_INDEX_LIST,
                SummarizationMetricNameSuffixes.UNEXPECTED_INDEX_QUERY,
                SummarizationMetricNameSuffixes.UNEXPECTED_ROWS,
                SummarizationMetricNameSuffixes.UNEXPECTED_VALUE_COUNTS,
                SummarizationMetricNameSuffixes.UNEXPECTED_VALUES,
            }
        )
    ):
        return False

    metric_fn_type: MetricFunctionTypes | MetricPartialFunctionTypes | None = getattr(
        metric_fn, "metric_fn_type", None
    )
    return metric_fn_type == MetricFunctionTypes.VALUE<|MERGE_RESOLUTION|>--- conflicted
+++ resolved
@@ -18,21 +18,12 @@
 import great_expectations.exceptions as gx_exceptions
 from great_expectations.core._docs_decorators import public_api
 from great_expectations.core.id_dict import IDDict
-<<<<<<< HEAD
 from great_expectations.core.metric_function_types import (
     MetricFunctionTypes,
     MetricPartialFunctionTypes,
     MetricPartialFunctionTypeSuffixes,
     SummarizationMetricNameSuffixes,
 )
-from great_expectations.render import (
-    AtomicDiagnosticRendererType,
-    AtomicPrescriptiveRendererType,
-    AtomicRendererType,
-)
-from great_expectations.validator.computed_metric import MetricValue
-=======
->>>>>>> 2f04470d
 
 if TYPE_CHECKING:
     from great_expectations.core import ExpectationConfiguration
