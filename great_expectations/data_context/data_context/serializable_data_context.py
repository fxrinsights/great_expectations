from __future__ import annotations

import abc
import logging
import os
import pathlib
import shutil
import warnings
from typing import TYPE_CHECKING, ClassVar, Optional, Union

import great_expectations.exceptions as gx_exceptions
from great_expectations.core._docs_decorators import public_api
from great_expectations.core.yaml_handler import YAMLHandler
from great_expectations.data_context.data_context.abstract_data_context import (
    AbstractDataContext,
)
from great_expectations.data_context.templates import (
    CONFIG_VARIABLES_TEMPLATE,
    PROJECT_TEMPLATE_USAGE_STATISTICS_DISABLED,
    PROJECT_TEMPLATE_USAGE_STATISTICS_ENABLED,
)
from great_expectations.data_context.types.base import (
    CURRENT_GX_CONFIG_VERSION,
    MINIMUM_SUPPORTED_CONFIG_VERSION,
    AnonymizedUsageStatisticsConfig,
    DataContextConfig,
    DataContextConfigDefaults,
)
from great_expectations.data_context.util import file_relative_path

logger = logging.getLogger(__name__)
yaml = YAMLHandler()

if TYPE_CHECKING:
    from great_expectations.alias_types import PathStr


class SerializableDataContext(AbstractDataContext):
    """
    TODO - write docstring!
    """

    UNCOMMITTED_DIRECTORIES = ["data_docs", "validations"]
    GX_UNCOMMITTED_DIR = "uncommitted"
    BASE_DIRECTORIES = [
        DataContextConfigDefaults.CHECKPOINTS_BASE_DIRECTORY.value,
        DataContextConfigDefaults.EXPECTATIONS_BASE_DIRECTORY.value,
        DataContextConfigDefaults.PLUGINS_BASE_DIRECTORY.value,
        DataContextConfigDefaults.PROFILERS_BASE_DIRECTORY.value,
        GX_UNCOMMITTED_DIR,
    ]
    GX_DIR: ClassVar[str] = "great_expectations"
    GX_YML: ClassVar[str] = "great_expectations.yml"
    GX_EDIT_NOTEBOOK_DIR = GX_UNCOMMITTED_DIR
    DOLLAR_SIGN_ESCAPE_STRING = r"\$"

    def __init__(
        self,
        context_root_dir: PathStr,
        runtime_environment: Optional[dict] = None,
    ) -> None:
        if isinstance(context_root_dir, pathlib.Path):
            # TODO: (kilo59) 122022 should be saving and passing around `pathlib.Path` not str
            context_root_dir = str(context_root_dir)
        self._context_root_directory = context_root_dir
        super().__init__(runtime_environment=runtime_environment)

    def _init_datasource_store(self):
        raise NotImplementedError  # Required by parent ABC but this class is never instantiated

    def _init_variables(self):
        raise NotImplementedError  # Required by parent ABC but this class is never instantiated

    @property
    def root_directory(self) -> str:
        """The root directory for configuration objects in the data context; the location in which
        ``great_expectations.yml`` is located.
        """
        return self._context_root_directory

    @abc.abstractmethod
    def _save_project_config(self, _fds_datasource=None) -> None:
        """
        See parent 'AbstractDataContext._save_project_config()` for more information.
        Explicitly override base class implementation to retain legacy behavior.
        """
        raise NotImplementedError

    def _check_for_usage_stats_sync(  # noqa: PLR0911
        self, project_config: DataContextConfig
    ) -> bool:
        """
        If there are differences between the DataContextConfig used to instantiate
        the DataContext and the DataContextConfig assigned to `self.config`, we want
        to save those changes to disk so that subsequent instantiations will utilize
        the same values.

        A small caveat is that if that difference stems from a global override (env var
        or conf file), we don't want to write to disk. This is due to the fact that
        those mechanisms allow for dynamic values and saving them will make them static.

        Args:
            project_config: The DataContextConfig used to instantiate the DataContext.

        Returns:
            A boolean signifying whether or not the current DataContext's config needs
            to be persisted in order to recognize changes made to usage statistics.
        """
        project_config_usage_stats: Optional[
            AnonymizedUsageStatisticsConfig
        ] = project_config.anonymous_usage_statistics
        context_config_usage_stats: Optional[
            AnonymizedUsageStatisticsConfig
        ] = self.config.anonymous_usage_statistics

        if (
            project_config_usage_stats.enabled is False  # type: ignore[union-attr]
            or context_config_usage_stats.enabled is False  # type: ignore[union-attr]
        ):
            return False

        if project_config_usage_stats.explicit_id is False:  # type: ignore[union-attr]
            return True

        if project_config_usage_stats == context_config_usage_stats:
            return False

        if project_config_usage_stats is None or context_config_usage_stats is None:
            return True

        # If the data_context_id differs and that difference is not a result of a global override, a sync is necessary.
        global_data_context_id: Optional[str] = self._get_data_context_id_override()
        if (
            project_config_usage_stats.data_context_id
            != context_config_usage_stats.data_context_id
            and context_config_usage_stats.data_context_id != global_data_context_id
        ):
            return True

        # If the usage_statistics_url differs and that difference is not a result of a global override, a sync is necessary.
        global_usage_stats_url: Optional[str] = self._get_usage_stats_url_override()
        if (
            project_config_usage_stats.usage_statistics_url
            != context_config_usage_stats.usage_statistics_url
            and context_config_usage_stats.usage_statistics_url
            != global_usage_stats_url
        ):
            return True

        return False

    @public_api
    @classmethod
    def create(
        cls,
        project_root_dir: Optional[PathStr] = None,
        usage_statistics_enabled: bool = True,
        runtime_environment: Optional[dict] = None,
    ) -> SerializableDataContext:
        """
        Build a new great_expectations directory and DataContext object in the provided project_root_dir.

        `create` will create a new "great_expectations" directory in the provided folder, provided one does not
        already exist. Then, it will initialize a new DataContext in that folder and write the resulting config.

        --Public API--

        --Documentation--
            https://docs.greatexpectations.io/docs/terms/data_context

        Args:
            project_root_dir: path to the root directory in which to create a new great_expectations directory
            usage_statistics_enabled: boolean directive specifying whether or not to gather usage statistics
            runtime_environment: a dictionary of config variables that override both those set in
                config_variables.yml and the environment

        Returns:
            DataContext
        """
        gx_dir = cls._scaffold(
            project_root_dir=project_root_dir,
            usage_statistics_enabled=usage_statistics_enabled,
        )
        return cls(context_root_dir=gx_dir, runtime_environment=runtime_environment)

    @classmethod
    def _scaffold(
        cls,
        project_root_dir: Optional[PathStr] = None,
        usage_statistics_enabled: bool = True,
    ) -> str:
        gx_dir = os.path.join(project_root_dir, cls.GX_DIR)  # type: ignore[arg-type]  # noqa: PTH118
        os.makedirs(gx_dir, exist_ok=True)  # noqa: PTH103
        cls._scaffold_directories(gx_dir)

        if os.path.isfile(os.path.join(gx_dir, cls.GX_YML)):  # noqa: PTH118, PTH113
            message = f"""Warning. An existing `{cls.GX_YML}` was found here: {gx_dir}.
    - No action was taken."""
            warnings.warn(message)
        else:
            cls._write_project_template_to_disk(gx_dir, usage_statistics_enabled)

        uncommitted_dir = os.path.join(gx_dir, cls.GX_UNCOMMITTED_DIR)  # noqa: PTH118
        if os.path.isfile(  # noqa: PTH113
            os.path.join(uncommitted_dir, "config_variables.yml")  # noqa: PTH118
        ):
            message = """Warning. An existing `config_variables.yml` was found here: {}.
    - No action was taken.""".format(
                uncommitted_dir
            )
            warnings.warn(message)
        else:
            cls._write_config_variables_template_to_disk(uncommitted_dir)

        return gx_dir

    @classmethod
    def all_uncommitted_directories_exist(cls, gx_dir: PathStr) -> bool:
        """Check if all uncommitted directories exist."""
        uncommitted_dir = os.path.join(gx_dir, cls.GX_UNCOMMITTED_DIR)  # noqa: PTH118
        for directory in cls.UNCOMMITTED_DIRECTORIES:
            if not os.path.isdir(  # noqa: PTH112
                os.path.join(uncommitted_dir, directory)  # noqa: PTH118
            ):
                return False

        return True

    @classmethod
    def config_variables_yml_exist(cls, gx_dir: PathStr) -> bool:
        """Check if all config_variables.yml exists."""
        path_to_yml = os.path.join(gx_dir, cls.GX_YML)  # noqa: PTH118

        # TODO this is so brittle and gross
        with open(path_to_yml) as f:
            config = yaml.load(f)
        config_var_path = config.get("config_variables_file_path")
<<<<<<< HEAD
        config_var_path = os.path.join(gx_dir, config_var_path)  # type: ignore[arg-type] # noqa: PTH118
=======
        if not config_var_path:
            return False
        config_var_path = os.path.join(gx_dir, config_var_path)  # noqa: PTH118
>>>>>>> 823620c2
        return os.path.isfile(config_var_path)  # noqa: PTH113

    @classmethod
    def _write_config_variables_template_to_disk(cls, uncommitted_dir: str) -> None:
        os.makedirs(uncommitted_dir, exist_ok=True)  # noqa: PTH103
        config_var_file = os.path.join(  # noqa: PTH118
            uncommitted_dir, "config_variables.yml"
        )
        with open(config_var_file, "w") as template:
            template.write(CONFIG_VARIABLES_TEMPLATE)

    @classmethod
    def _write_project_template_to_disk(
        cls, gx_dir: PathStr, usage_statistics_enabled: bool = True
    ) -> None:
        file_path = os.path.join(gx_dir, cls.GX_YML)  # noqa: PTH118
        with open(file_path, "w") as template:
            if usage_statistics_enabled:
                template.write(PROJECT_TEMPLATE_USAGE_STATISTICS_ENABLED)
            else:
                template.write(PROJECT_TEMPLATE_USAGE_STATISTICS_DISABLED)

    @classmethod
    def _scaffold_directories(cls, base_dir: PathStr) -> None:
        """Safely create GE directories for a new project."""
        os.makedirs(base_dir, exist_ok=True)  # noqa: PTH103
        with open(os.path.join(base_dir, ".gitignore"), "w") as f:  # noqa: PTH118
            f.write("uncommitted/")

        for directory in cls.BASE_DIRECTORIES:
            if directory == "plugins":
                plugins_dir = os.path.join(base_dir, directory)  # noqa: PTH118
                os.makedirs(plugins_dir, exist_ok=True)  # noqa: PTH103
                os.makedirs(  # noqa: PTH103
                    os.path.join(plugins_dir, "custom_data_docs"),  # noqa: PTH118
                    exist_ok=True,
                )
                os.makedirs(  # noqa: PTH103
                    os.path.join(  # noqa: PTH118
                        plugins_dir, "custom_data_docs", "views"
                    ),
                    exist_ok=True,
                )
                os.makedirs(  # noqa: PTH103
                    os.path.join(  # noqa: PTH118
                        plugins_dir, "custom_data_docs", "renderers"
                    ),
                    exist_ok=True,
                )
                os.makedirs(  # noqa: PTH103
                    os.path.join(  # noqa: PTH118
                        plugins_dir, "custom_data_docs", "styles"
                    ),
                    exist_ok=True,
                )
                cls._scaffold_custom_data_docs(plugins_dir)
            else:
                os.makedirs(  # noqa: PTH103
                    os.path.join(base_dir, directory), exist_ok=True  # noqa: PTH118
                )

        uncommitted_dir = os.path.join(base_dir, cls.GX_UNCOMMITTED_DIR)  # noqa: PTH118

        for new_directory in cls.UNCOMMITTED_DIRECTORIES:
            new_directory_path = os.path.join(  # noqa: PTH118
                uncommitted_dir, new_directory
            )
            os.makedirs(new_directory_path, exist_ok=True)  # noqa: PTH103

    @classmethod
    def _scaffold_custom_data_docs(cls, plugins_dir: PathStr) -> None:
        """Copy custom data docs templates"""
        styles_template = file_relative_path(
            __file__,
            "../../render/view/static/styles/data_docs_custom_styles_template.css",
        )
        styles_destination_path = os.path.join(  # noqa: PTH118
            plugins_dir, "custom_data_docs", "styles", "data_docs_custom_styles.css"
        )
        shutil.copyfile(styles_template, styles_destination_path)

    @classmethod
    def find_context_root_dir(cls) -> str:
        """
        TODO
        """
        result = None
        yml_path = None
        gx_home_environment = os.getenv("GX_HOME")
        if gx_home_environment:
            gx_home_environment = os.path.expanduser(  # noqa: PTH111
                gx_home_environment
            )
            if os.path.isdir(  # noqa: PTH112
                gx_home_environment
            ) and os.path.isfile(  # noqa: PTH113
                os.path.join(gx_home_environment, cls.GX_YML)  # noqa: PTH118
            ):
                result = gx_home_environment
        else:
            yml_path = cls._find_context_yml_file()
            if yml_path:
                result = os.path.dirname(yml_path)  # noqa: PTH120

        if result is None:
            raise gx_exceptions.ConfigNotFoundError()

        logger.debug(f"Using project config: {yml_path}")
        return result

    @classmethod
    def get_ge_config_version(
        cls, context_root_dir: Optional[PathStr] = None
    ) -> Optional[float]:
        """
        TODO
        """
        yml_path = cls._find_context_yml_file(search_start_dir=context_root_dir)
        if yml_path is None:
            return None

        with open(yml_path) as f:
            config_commented_map_from_yaml = yaml.load(f)

        config_version = config_commented_map_from_yaml.get("config_version")
        return float(config_version) if config_version else None  # type: ignore[arg-type]

    @classmethod
    def set_ge_config_version(
        cls,
        config_version: Union[int, float],
        context_root_dir: Optional[str] = None,
        validate_config_version: bool = True,
    ) -> bool:
        """
        TODO
        """
        if not isinstance(config_version, (int, float)):
            raise gx_exceptions.UnsupportedConfigVersionError(
                "The argument `config_version` must be a number.",
            )

        if validate_config_version:
            if config_version < MINIMUM_SUPPORTED_CONFIG_VERSION:
                raise gx_exceptions.UnsupportedConfigVersionError(
                    "Invalid config version ({}).\n    The version number must be at least {}. ".format(
                        config_version, MINIMUM_SUPPORTED_CONFIG_VERSION
                    ),
                )
            elif config_version > CURRENT_GX_CONFIG_VERSION:
                raise gx_exceptions.UnsupportedConfigVersionError(
                    "Invalid config version ({}).\n    The maximum valid version is {}.".format(
                        config_version, CURRENT_GX_CONFIG_VERSION
                    ),
                )

        yml_path = cls._find_context_yml_file(search_start_dir=context_root_dir)
        if yml_path is None:
            return False

        with open(yml_path) as f:
            config_commented_map_from_yaml = yaml.load(f)
            config_commented_map_from_yaml["config_version"] = float(config_version)

        with open(yml_path, "w") as f:
            yaml.dump(config_commented_map_from_yaml, f)

        return True

    @classmethod
    def _find_context_yml_file(
        cls, search_start_dir: Optional[PathStr] = None
    ) -> Optional[str]:
        """Search for the yml file starting here and moving upward."""
        yml_path = None
        if search_start_dir is None:
            search_start_dir = os.getcwd()  # noqa: PTH109

        for i in range(4):
            logger.debug(
                f"Searching for config file {search_start_dir} ({i} layer deep)"
            )

            potential_ge_dir = os.path.join(  # noqa: PTH118
                search_start_dir, cls.GX_DIR
            )

            if os.path.isdir(potential_ge_dir):  # noqa: PTH112
                potential_yml = os.path.join(  # noqa: PTH118
                    potential_ge_dir, cls.GX_YML
                )
                if os.path.isfile(potential_yml):  # noqa: PTH113
                    yml_path = potential_yml
                    logger.debug(f"Found config file at {str(yml_path)}")
                    break
            # move up one directory
            search_start_dir = os.path.dirname(search_start_dir)  # noqa: PTH120

        return yml_path

    @classmethod
    def does_config_exist_on_disk(cls, context_root_dir: PathStr) -> bool:
        """Return True if the great_expectations.yml exists on disk."""
        return os.path.isfile(  # noqa: PTH113
            os.path.join(context_root_dir, cls.GX_YML)  # noqa: PTH118
        )

    @classmethod
    def is_project_initialized(cls, ge_dir: PathStr) -> bool:
        """
        Return True if the project is initialized.

        To be considered initialized, all of the following must be true:
        - the project must be scaffolded (see cls.is_project_scaffolded)
        - the project has at least one datasource
        - the project has at least one suite
        """
        return (
            cls.is_project_scaffolded(ge_dir)
            and cls._does_context_have_at_least_one_datasource(ge_dir)
            and cls._does_context_have_at_least_one_suite(ge_dir)
        )

    @classmethod
    def is_project_scaffolded(cls, ge_dir: PathStr) -> bool:
        """
        Return True if the project is scaffolded (required filesystem changes have occurred).

        To be considered scaffolded, all of the following must be true:
        - all project directories exist (including uncommitted directories)
        - a valid great_expectations.yml is on disk
        - a config_variables.yml is on disk
        """
        return (
            cls.does_config_exist_on_disk(ge_dir)
            and cls.all_uncommitted_directories_exist(ge_dir)
            and cls.config_variables_yml_exist(ge_dir)
        )

    @classmethod
    def _does_project_have_a_datasource_in_config_file(cls, ge_dir: PathStr) -> bool:
        if not cls.does_config_exist_on_disk(ge_dir):
            return False
        return cls._does_context_have_at_least_one_datasource(ge_dir)

    @classmethod
    def _does_context_have_at_least_one_datasource(cls, ge_dir: PathStr) -> bool:
        context = cls._attempt_context_instantiation(ge_dir)
        if not context:
            return False
        return len(context.list_datasources()) >= 1

    @classmethod
    def _does_context_have_at_least_one_suite(cls, ge_dir: PathStr) -> bool:
        context = cls._attempt_context_instantiation(ge_dir)
        if not context:
            return False
        return bool(context.list_expectation_suites())

    @classmethod
    def _attempt_context_instantiation(
        cls, ge_dir: PathStr
    ) -> Optional[SerializableDataContext]:
        try:
            context = cls(context_root_dir=ge_dir)
            return context
        except (
            gx_exceptions.DataContextError,
            gx_exceptions.InvalidDataContextConfigError,
        ) as e:
            logger.debug(e)
        return None<|MERGE_RESOLUTION|>--- conflicted
+++ resolved
@@ -235,13 +235,9 @@
         with open(path_to_yml) as f:
             config = yaml.load(f)
         config_var_path = config.get("config_variables_file_path")
-<<<<<<< HEAD
-        config_var_path = os.path.join(gx_dir, config_var_path)  # type: ignore[arg-type] # noqa: PTH118
-=======
         if not config_var_path:
             return False
         config_var_path = os.path.join(gx_dir, config_var_path)  # noqa: PTH118
->>>>>>> 823620c2
         return os.path.isfile(config_var_path)  # noqa: PTH113
 
     @classmethod
