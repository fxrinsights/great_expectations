--- conflicted
+++ resolved
@@ -5,10 +5,6 @@
 from great_expectations.core.id_dict import IDDict
 from great_expectations.core.metric_domain_types import MetricDomainTypes
 from great_expectations.core.util import convert_to_json_serializable
-
-# TODO: <Alex>ALEX</Alex>
-# from great_expectations.rule_based_profiler.domain import Domain
-# TODO: <Alex>ALEX</Alex>
 
 
 class MetricConfiguration:
@@ -71,25 +67,15 @@
     def metric_dependencies(self, metric_dependencies) -> None:
         self._metric_dependencies = metric_dependencies
 
-<<<<<<< HEAD
     # TODO: <Alex>ALEX</Alex>
-    # def get_domain(self) -> Domain:
-    #     """Return "Domain" object, constructed from this "MetricConfiguration" object."""
-    #     return Domain(
-    #         domain_type=self.get_domain_type(),
-    #         domain_kwargs=self._metric_domain_kwargs,
-    #         details=None,
-    #         rule_name=None,
-    #     )
-    # TODO: <Alex>ALEX</Alex>
-=======
     def get_domain(self) -> Domain:
         """Return "Domain" object, constructed from this "MetricConfiguration" object."""
         return Domain(
             domain_type=self.get_domain_type(),
             domain_kwargs=self._metric_domain_kwargs,
         )
->>>>>>> 78cafd26
+
+    # TODO: <Alex>ALEX</Alex>
 
     def get_domain_type(self) -> MetricDomainTypes:
         """Return "domain_type" of this "MetricConfiguration" object."""
