import hashlib
import json
from typing import Any, Set, TypeVar, Union

from great_expectations.core.util import convert_to_json_serializable

T = TypeVar("T")


class IDDict(dict):
    _id_ignore_keys: Set[str] = set()

    def to_id(self, id_keys=None, id_ignore_keys=None):
        if id_keys is None:
            id_keys = self.keys()
        if id_ignore_keys is None:
            id_ignore_keys = self._id_ignore_keys
        id_keys = set(id_keys) - set(id_ignore_keys)
        if len(id_keys) == 0:
            return tuple()
        elif len(id_keys) == 1:
            key = list(id_keys)[0]
            return f"{key}={str(self[key])}"

        _id_dict = convert_to_json_serializable(data={k: self[k] for k in id_keys})
        return hashlib.md5(
            json.dumps(_id_dict, sort_keys=True).encode("utf-8")
        ).hexdigest()

    def __hash__(self) -> int:  # type: ignore[override]
        """Overrides the default implementation"""
        _result_hash: int = hash(self.to_id())
        return _result_hash


<<<<<<< HEAD
def convert_dictionary_to_id_dict(source: Union[T, dict]) -> Union[T, IDDict]:
    if isinstance(source, dict):
        return _convert_dictionary_to_id_dict(source=IDDict(source))
=======
def deep_convert_properties_iterable_to_id_dict(
    source: Union[T, dict]
) -> Union[T, IDDict]:
    if isinstance(source, dict):
        return _deep_convert_properties_iterable_to_id_dict(source=IDDict(source))
>>>>>>> 366e64eb

    # Must allow for non-dictionary source types, since their internal nested structures may contain dictionaries.
    if isinstance(source, (list, set, tuple)):
        data_type: type = type(source)

        element: Any
        return data_type(
<<<<<<< HEAD
            [convert_dictionary_to_id_dict(source=element) for element in source]
=======
            [
                deep_convert_properties_iterable_to_id_dict(source=element)
                for element in source
            ]
>>>>>>> 366e64eb
        )

    return source


<<<<<<< HEAD
def _convert_dictionary_to_id_dict(source: dict) -> IDDict:
=======
def _deep_convert_properties_iterable_to_id_dict(source: dict) -> IDDict:
>>>>>>> 366e64eb
    key: str
    value: Any
    for key, value in source.items():
        if isinstance(value, dict):
<<<<<<< HEAD
            source[key] = _convert_dictionary_to_id_dict(source=value)
=======
            source[key] = _deep_convert_properties_iterable_to_id_dict(source=value)
>>>>>>> 366e64eb
        elif isinstance(value, (list, set, tuple)):
            data_type: type = type(value)

            element: Any
            source[key] = data_type(
<<<<<<< HEAD
                [convert_dictionary_to_id_dict(source=element) for element in value]
=======
                [
                    deep_convert_properties_iterable_to_id_dict(source=element)
                    for element in value
                ]
>>>>>>> 366e64eb
            )

    return IDDict(source)


class BatchKwargs(IDDict):
    pass


class BatchSpec(IDDict):
    pass


class MetricKwargs(IDDict):
    pass<|MERGE_RESOLUTION|>--- conflicted
+++ resolved
@@ -33,17 +33,11 @@
         return _result_hash
 
 
-<<<<<<< HEAD
-def convert_dictionary_to_id_dict(source: Union[T, dict]) -> Union[T, IDDict]:
-    if isinstance(source, dict):
-        return _convert_dictionary_to_id_dict(source=IDDict(source))
-=======
 def deep_convert_properties_iterable_to_id_dict(
     source: Union[T, dict]
 ) -> Union[T, IDDict]:
     if isinstance(source, dict):
         return _deep_convert_properties_iterable_to_id_dict(source=IDDict(source))
->>>>>>> 366e64eb
 
     # Must allow for non-dictionary source types, since their internal nested structures may contain dictionaries.
     if isinstance(source, (list, set, tuple)):
@@ -51,46 +45,30 @@
 
         element: Any
         return data_type(
-<<<<<<< HEAD
-            [convert_dictionary_to_id_dict(source=element) for element in source]
-=======
             [
                 deep_convert_properties_iterable_to_id_dict(source=element)
                 for element in source
             ]
->>>>>>> 366e64eb
         )
 
     return source
 
 
-<<<<<<< HEAD
-def _convert_dictionary_to_id_dict(source: dict) -> IDDict:
-=======
 def _deep_convert_properties_iterable_to_id_dict(source: dict) -> IDDict:
->>>>>>> 366e64eb
     key: str
     value: Any
     for key, value in source.items():
         if isinstance(value, dict):
-<<<<<<< HEAD
-            source[key] = _convert_dictionary_to_id_dict(source=value)
-=======
             source[key] = _deep_convert_properties_iterable_to_id_dict(source=value)
->>>>>>> 366e64eb
         elif isinstance(value, (list, set, tuple)):
             data_type: type = type(value)
 
             element: Any
             source[key] = data_type(
-<<<<<<< HEAD
-                [convert_dictionary_to_id_dict(source=element) for element in value]
-=======
                 [
                     deep_convert_properties_iterable_to_id_dict(source=element)
                     for element in value
                 ]
->>>>>>> 366e64eb
             )
 
     return IDDict(source)
