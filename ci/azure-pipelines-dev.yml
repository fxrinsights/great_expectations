--- conflicted
+++ resolved
@@ -248,14 +248,8 @@
 
           # tests containing the name "RUNME" are run
           - script: |
-<<<<<<< HEAD
-              pytest -v --no-sqlalchemy --docs-tests -m integration -k "test_docs[quickstart]" tests/integration/test_script_runner.py
-              pytest -v --no-sqlalchemy --docs-tests -m integration -k "test_docs[how_to_create_expectations_that_span_multiple_batches_using_evaluation_parameters]" tests/integration/test_script_runner.py
-            displayName: 'Run Quickstart'
-=======
               pytest -v --no-sqlalchemy --docs-tests -m integration -k "RUNME" tests/integration/test_script_runner.py
             displayName: 'Run Flagged Tests'
->>>>>>> 107ec00d
 
 
 
