--- conflicted
+++ resolved
@@ -321,7 +321,6 @@
                                 "parent_class": "DefaultExpectationConfigurationBuilder",
                                 "expectation_type": "expect_column_values_to_not_be_null",
                             },
-<<<<<<< HEAD
                             {
                                 "parent_class": "DefaultExpectationConfigurationBuilder",
                                 "anonymized_expectation_type": "49e0013b377d4c7d9604d73fd672aa63",
@@ -332,8 +331,6 @@
                                 "anonymized_expectation_type": "5a4993ff394c8cf957dbe7964798f5a5",
                                 "anonymized_condition": "8f7c53c7a7e8d7dd24a94f9723fea360",
                             },
-=======
->>>>>>> 2f04470d
                         ],
                     },
                     {
