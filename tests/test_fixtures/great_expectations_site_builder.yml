--- conflicted
+++ resolved
@@ -54,35 +54,6 @@
     site_index_builder:
       class_name: DefaultSiteIndexBuilder
 
-<<<<<<< HEAD
-    site_section_builders:
-      expectations:
-        class_name: DefaultSiteSectionBuilder
-        source_store_name: expectations_store
-        renderer:
-          module_name: great_expectations.render.renderer
-          class_name: ExpectationSuitePageRenderer
-
-      validations:
-        class_name: DefaultSiteSectionBuilder
-        source_store_name: validations_store
-        run_name_filter:
-          ne: profiling
-        renderer:
-          module_name: great_expectations.render.renderer
-          class_name: ValidationResultsPageRenderer
-
-      profiling:
-        class_name: DefaultSiteSectionBuilder
-        source_store_name: validations_store
-        run_name_filter:
-          eq: profiling
-        renderer:
-          module_name: great_expectations.render.renderer
-          class_name: ProfilingResultsPageRenderer
-
-=======
->>>>>>> 6dc6ed7f
   team_site:
   # "team_site" is meant to support the "shared source of truth for a team" use case.
   # By default only the expectations section is enabled.
