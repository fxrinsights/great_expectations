import logging
import os
import uuid
import warnings
from contextlib import contextmanager
from dataclasses import dataclass
from pathlib import Path
from typing import Generator, List, Optional, Union, cast

import numpy as np
import pandas as pd
import pytest

import great_expectations.exceptions as ge_exceptions
from great_expectations.core import ExpectationSuite
from great_expectations.core.batch import BatchRequestBase, materialize_batch_request
from great_expectations.data_context import BaseDataContext
from great_expectations.data_context.store import (
    CheckpointStore,
    ProfilerStore,
    StoreBackend,
)
from great_expectations.data_context.store.util import (
    build_checkpoint_store_using_store_backend,
    build_configuration_store,
    delete_checkpoint_config_from_store_backend,
    delete_config_from_store_backend,
    load_checkpoint_config_from_store_backend,
    load_config_from_store_backend,
    save_checkpoint_config_to_store_backend,
    save_config_to_store_backend,
)
from great_expectations.data_context.types.base import BaseYamlConfig, CheckpointConfig
from great_expectations.data_context.util import (
    build_store_from_config,
    instantiate_class_from_config,
)
from great_expectations.execution_engine import SqlAlchemyExecutionEngine
from great_expectations.rule_based_profiler.helpers.util import (
    convert_variables_to_dict,
)
from great_expectations.rule_based_profiler.rule import Rule
from great_expectations.rule_based_profiler.rule_based_profiler import (
    BaseRuleBasedProfiler,
)
from great_expectations.rule_based_profiler.types import (
    build_parameter_container_for_variables,
)
from great_expectations.validator.validator import Validator
from tests.rule_based_profiler.parameter_builder.conftest import RANDOM_SEED

logger = logging.getLogger(__name__)

try:
    import sqlalchemy as sa
    from sqlalchemy.exc import SQLAlchemyError

except ImportError:
    logger.debug(
        "Unable to load SqlAlchemy context; install optional sqlalchemy dependency for support"
    )
    sa = None
    reflection = None
    Table = None
    Select = None
    SQLAlchemyError = None

logger = logging.getLogger(__name__)


# Taken from the following stackoverflow:
# https://stackoverflow.com/questions/23549419/assert-that-two-dictionaries-are-almost-equal
# noinspection PyPep8Naming
def assertDeepAlmostEqual(expected, actual, *args, **kwargs):
    """
    Assert that two complex structures have almost equal contents.

    Compares lists, dicts and tuples recursively. Checks numeric values
    using pyteset.approx and checks all other values with an assertion equality statement
    Accepts additional positional and keyword arguments and pass those
    intact to pytest.approx() (that's how you specify comparison
    precision).

    """
    is_root = "__trace" not in kwargs
    trace = kwargs.pop("__trace", "ROOT")
    try:
        # if isinstance(expected, (int, float, long, complex)):
        if isinstance(expected, (int, float, complex)):
            assert expected == pytest.approx(actual, *args, **kwargs)
        elif isinstance(expected, (list, tuple, np.ndarray)):
            assert len(expected) == len(actual)
            for index in range(len(expected)):
                v1, v2 = expected[index], actual[index]
                assertDeepAlmostEqual(v1, v2, __trace=repr(index), *args, **kwargs)
        elif isinstance(expected, dict):
            assert set(expected) == set(actual)
            for key in expected:
                assertDeepAlmostEqual(
                    expected[key], actual[key], __trace=repr(key), *args, **kwargs
                )
        else:
            assert expected == actual
    except AssertionError as exc:
        exc.__dict__.setdefault("traces", []).append(trace)
        if is_root:
            trace = " -> ".join(reversed(exc.traces))
            exc = AssertionError(f"{str(exc)}\nTRACE: {trace}")
        raise exc


def safe_remove(path):
    if path is not None:
        try:
            os.remove(path)
        except OSError as e:
            print(e)


def create_files_for_regex_partitioner(
    root_directory_path: str, directory_paths: list = None, test_file_names: list = None
):
    if not directory_paths:
        return

    if not test_file_names:
        test_file_names: list = [
            "alex_20200809_1000.csv",
            "eugene_20200809_1500.csv",
            "james_20200811_1009.csv",
            "abe_20200809_1040.csv",
            "will_20200809_1002.csv",
            "james_20200713_1567.csv",
            "eugene_20201129_1900.csv",
            "will_20200810_1001.csv",
            "james_20200810_1003.csv",
            "alex_20200819_1300.csv",
        ]

    base_directories = []
    for dir_path in directory_paths:
        if dir_path is None:
            base_directories.append(dir_path)
        else:
            data_dir_path = os.path.join(root_directory_path, dir_path)
            os.makedirs(data_dir_path, exist_ok=True)
            base_dir = str(data_dir_path)
            # Put test files into the directories.
            for file_name in test_file_names:
                file_path = os.path.join(base_dir, file_name)
                with open(file_path, "w") as fp:
                    fp.writelines([f'The name of this file is: "{file_path}".\n'])
            base_directories.append(base_dir)


def create_files_in_directory(
    directory: str, file_name_list: List[str], file_content_fn=lambda: "x,y\n1,2\n2,3"
):
    subdirectories = []
    for file_name in file_name_list:
        splits = file_name.split("/")
        for i in range(1, len(splits)):
            subdirectories.append(os.path.join(*splits[:i]))
    subdirectories = set(subdirectories)

    for subdirectory in subdirectories:
        os.makedirs(os.path.join(directory, subdirectory), exist_ok=True)

    for file_name in file_name_list:
        file_path = os.path.join(directory, file_name)
        with open(file_path, "w") as f_:
            f_.write(file_content_fn())


def create_fake_data_frame():
    return pd.DataFrame(
        {
            "x": range(10),
            "y": list("ABCDEFGHIJ"),
        }
    )


def validate_uuid4(uuid_string: str) -> bool:
    """
    Validate that a UUID string is in fact a valid uuid4.
    Happily, the uuid module does the actual checking for us.
    It is vital that the 'version' kwarg be passed
    to the UUID() call, otherwise any 32-character
    hex string is considered valid.
    From https://gist.github.com/ShawnMilo/7777304

    Args:
        uuid_string: string to check whether it is a valid UUID or not

    Returns:
        True if uuid_string is a valid UUID or False if not
    """
    try:
        val = uuid.UUID(uuid_string, version=4)
    except ValueError:
        # If it's a value error, then the string
        # is not a valid hex code for a UUID.
        return False

    # If the uuid_string is a valid hex code,
    # but an invalid uuid4,
    # the UUID.__init__ will convert it to a
    # valid uuid4. This is bad for validation purposes.

    return val.hex == uuid_string.replace("-", "")


def get_sqlite_temp_table_names(engine):
    result = engine.execute(
        """
SELECT
    name
FROM
    sqlite_temp_master
"""
    )
    rows = result.fetchall()
    return {row[0] for row in rows}


def get_sqlite_table_names(engine):
    result = engine.execute(
        """
SELECT
    name
FROM
    sqlite_master
"""
    )
    rows = result.fetchall()
    return {row[0] for row in rows}


def build_in_memory_store_backend(
    module_name: str = "great_expectations.data_context.store",
    class_name: str = "InMemoryStoreBackend",
    **kwargs,
) -> StoreBackend:
    logger.debug("Starting data_context/store/util.py#build_in_memory_store_backend")
    store_backend_config: dict = {"module_name": module_name, "class_name": class_name}
    store_backend_config.update(**kwargs)
    return build_store_from_config(
        store_config=store_backend_config,
        module_name=module_name,
        runtime_environment=None,
    )


def build_tuple_filesystem_store_backend(
    base_directory: str,
    *,
    module_name: str = "great_expectations.data_context.store",
    class_name: str = "TupleFilesystemStoreBackend",
    **kwargs,
) -> StoreBackend:
    logger.debug(
        f"""Starting data_context/store/util.py#build_tuple_filesystem_store_backend using base_directory:
"{base_directory}"""
    )
    store_backend_config: dict = {
        "module_name": module_name,
        "class_name": class_name,
        "base_directory": base_directory,
    }
    store_backend_config.update(**kwargs)
    return build_store_from_config(
        store_config=store_backend_config,
        module_name=module_name,
        runtime_environment=None,
    )


def build_tuple_s3_store_backend(
    bucket: str,
    *,
    module_name: str = "great_expectations.data_context.store",
    class_name: str = "TupleS3StoreBackend",
    **kwargs,
) -> StoreBackend:
    logger.debug(
        f"""Starting data_context/store/util.py#build_tuple_s3_store_backend using bucket: {bucket}
        """
    )
    store_backend_config: dict = {
        "module_name": module_name,
        "class_name": class_name,
        "bucket": bucket,
    }
    store_backend_config.update(**kwargs)
    return build_store_from_config(
        store_config=store_backend_config,
        module_name=module_name,
        runtime_environment=None,
    )


def build_checkpoint_store_using_filesystem(
    store_name: str,
    base_directory: str,
    overwrite_existing: bool = False,
) -> CheckpointStore:
    store_config: dict = {"base_directory": base_directory}
    store_backend_obj: StoreBackend = build_tuple_filesystem_store_backend(
        **store_config
    )
    return build_checkpoint_store_using_store_backend(
        store_name=store_name,
        store_backend=store_backend_obj,
        overwrite_existing=overwrite_existing,
    )


def build_profiler_store_using_store_backend(
    store_name: str,
    store_backend: Union[StoreBackend, dict],
    overwrite_existing: bool = False,
) -> ProfilerStore:
    return cast(
        ProfilerStore,
        build_configuration_store(
            class_name="ProfilerStore",
            module_name="great_expectations.data_context.store",
            store_name=store_name,
            store_backend=store_backend,
            overwrite_existing=overwrite_existing,
        ),
    )


def build_profiler_store_using_filesystem(
    store_name: str,
    base_directory: str,
    overwrite_existing: bool = False,
) -> ProfilerStore:
    store_config: dict = {"base_directory": base_directory}
    store_backend_obj: StoreBackend = build_tuple_filesystem_store_backend(
        **store_config
    )
    store = build_profiler_store_using_store_backend(
        store_name=store_name,
        store_backend=store_backend_obj,
        overwrite_existing=overwrite_existing,
    )
    return store


def save_checkpoint_config_to_filesystem(
    store_name: str,
    base_directory: str,
    checkpoint_name: str,
    checkpoint_configuration: CheckpointConfig,
):
    store_config: dict = {"base_directory": base_directory}
    store_backend_obj: StoreBackend = build_tuple_filesystem_store_backend(
        **store_config
    )
    save_checkpoint_config_to_store_backend(
        store_name=store_name,
        store_backend=store_backend_obj,
        checkpoint_name=checkpoint_name,
        checkpoint_configuration=checkpoint_configuration,
    )


def load_checkpoint_config_from_filesystem(
    store_name: str,
    base_directory: str,
    checkpoint_name: str,
) -> CheckpointConfig:
    store_config: dict = {"base_directory": base_directory}
    store_backend_obj: StoreBackend = build_tuple_filesystem_store_backend(
        **store_config
    )
    return load_checkpoint_config_from_store_backend(
        store_name=store_name,
        store_backend=store_backend_obj,
        checkpoint_name=checkpoint_name,
    )


def delete_checkpoint_config_from_filesystem(
    store_name: str,
    base_directory: str,
    checkpoint_name: str,
):
    store_config: dict = {"base_directory": base_directory}
    store_backend_obj: StoreBackend = build_tuple_filesystem_store_backend(
        **store_config
    )
    delete_checkpoint_config_from_store_backend(
        store_name=store_name,
        store_backend=store_backend_obj,
        checkpoint_name=checkpoint_name,
    )


def save_config_to_filesystem(
    configuration_store_class_name: str,
    configuration_store_module_name: str,
    store_name: str,
    base_directory: str,
    configuration_key: str,
    configuration: BaseYamlConfig,
):
    store_config: dict = {"base_directory": base_directory}
    store_backend_obj: StoreBackend = build_tuple_filesystem_store_backend(
        **store_config
    )
    save_config_to_store_backend(
        class_name=configuration_store_class_name,
        module_name=configuration_store_module_name,
        store_name=store_name,
        store_backend=store_backend_obj,
        configuration_key=configuration_key,
        configuration=configuration,
    )


def load_config_from_filesystem(
    configuration_store_class_name: str,
    configuration_store_module_name: str,
    store_name: str,
    base_directory: str,
    configuration_key: str,
) -> BaseYamlConfig:
    store_config: dict = {"base_directory": base_directory}
    store_backend_obj: StoreBackend = build_tuple_filesystem_store_backend(
        **store_config
    )
    return load_config_from_store_backend(
        class_name=configuration_store_class_name,
        module_name=configuration_store_module_name,
        store_name=store_name,
        store_backend=store_backend_obj,
        configuration_key=configuration_key,
    )


def delete_config_from_filesystem(
    configuration_store_class_name: str,
    configuration_store_module_name: str,
    store_name: str,
    base_directory: str,
    configuration_key: str,
):
    store_config: dict = {"base_directory": base_directory}
    store_backend_obj: StoreBackend = build_tuple_filesystem_store_backend(
        **store_config
    )
    delete_config_from_store_backend(
        class_name=configuration_store_class_name,
        module_name=configuration_store_module_name,
        store_name=store_name,
        store_backend=store_backend_obj,
        configuration_key=configuration_key,
    )


def get_snowflake_connection_url() -> str:
    """Get snowflake connection url from environment variables.

    Returns:
        String of the snowflake connection url.
    """
    sfAccount = os.environ.get("SNOWFLAKE_ACCOUNT")
    sfUser = os.environ.get("SNOWFLAKE_USER")
    sfPswd = os.environ.get("SNOWFLAKE_PW")
    sfDatabase = os.environ.get("SNOWFLAKE_DATABASE")
    sfSchema = os.environ.get("SNOWFLAKE_SCHEMA")
    sfWarehouse = os.environ.get("SNOWFLAKE_WAREHOUSE")

    return f"snowflake://{sfUser}:{sfPswd}@{sfAccount}/{sfDatabase}/{sfSchema}?warehouse={sfWarehouse}"


def get_bigquery_connection_url() -> str:
    """Get bigquery connection url from environment variables.

    Note: dataset defaults to "demo" if not set.

    Returns:
        String of the bigquery connection url.
    """
    gcp_project = os.environ.get("GE_TEST_GCP_PROJECT")
    if not gcp_project:
        raise ValueError(
            "Environment Variable GE_TEST_GCP_PROJECT is required to run BigQuery integration tests"
        )
    bigquery_dataset = os.environ.get("GE_TEST_BIGQUERY_DATASET", "demo")

    return f"bigquery://{gcp_project}/{bigquery_dataset}"


@dataclass
class LoadedTable:
    """Output of loading a table via load_data_into_test_database."""

    table_name: str
    inserted_dataframe: pd.DataFrame


def load_data_into_test_database(
    table_name: str,
    connection_string: str,
    csv_path: Optional[str] = None,
    csv_paths: Optional[List[str]] = None,
    load_full_dataset: bool = False,
    convert_colnames_to_datetime: Optional[List[str]] = None,
    random_table_suffix: bool = False,
) -> LoadedTable:
    """Utility method that is used in loading test data into databases that can be accessed through SqlAlchemy.

    This includes local Dockerized DBs like postgres, but also cloud-dbs like BigQuery and Redshift.

    Args:
        table_name: name of the table to write to.
        connection_string: used to connect to the database.
        csv_path: path of a single csv to write.
        csv_paths: list of paths of csvs to write.
        load_full_dataset: if False, load only the first 10 rows.
        convert_colnames_to_datetime: List of column names to convert to datetime before writing to db.
        random_table_suffix: If true, add 8 random characters to the table suffix and remove other tables with the
            same prefix.

    Returns:
        For convenience, the pandas dataframe that was used to load the data.
    """
    if csv_path and csv_paths:
        csv_paths.append(csv_path)
    elif csv_path and not csv_paths:
        csv_paths = [csv_path]

    if convert_colnames_to_datetime is None:
        convert_colnames_to_datetime = []

    if random_table_suffix:
        table_name: str = f"{table_name}_{str(uuid.uuid4())[:8]}"

    import pandas as pd

    print("Generating dataframe of all csv data")
    dfs: List[pd.DataFrame] = []
    for csv_path in csv_paths:
        df = pd.read_csv(csv_path)
        for colname_to_convert in convert_colnames_to_datetime:
            df[colname_to_convert] = pd.to_datetime(df[colname_to_convert])
        if not load_full_dataset:
            # Improving test performance by only loading the first 10 rows of our test data into the db
            df = df.head(10)

        dfs.append(df)

    all_dfs_concatenated: pd.DataFrame = pd.concat(dfs)

    return_value: LoadedTable = LoadedTable(
        table_name=table_name, inserted_dataframe=all_dfs_concatenated
    )

    connection = None

    if sa:
        engine = sa.create_engine(connection_string)
    else:
        logger.debug(
            "Attempting to load data in to tests SqlAlchemy database, but unable to load SqlAlchemy context; "
            "install optional sqlalchemy dependency for support."
        )
        return return_value
    try:
        connection = engine.connect()
        print(f"Dropping table {table_name}")
        connection.execute(f"DROP TABLE IF EXISTS {table_name}")
        print(f"Creating table {table_name} and adding data from {csv_paths}")
        all_dfs_concatenated.to_sql(
            name=table_name, con=engine, index=False, if_exists="append"
        )
        return return_value
    except SQLAlchemyError as e:
        logger.error(
            """Docs integration tests encountered an error while loading test-data into test-database."""
        )
        raise
    finally:
        connection.close()
        engine.dispose()


def clean_up_tables_with_prefix(connection_string: str, table_prefix: str) -> List[str]:
    """Drop all tables starting with the provided table_prefix.
    Note: Uses private method InferredAssetSqlDataConnector._introspect_db()
    to get the table names to not duplicate code, but should be refactored in the
    future to not use a private method.

    Args:
        connection_string: To connect to the database.
        table_prefix: First characters of the tables you want to remove.

    Returns:
        List of deleted tables.
    """
    execution_engine: SqlAlchemyExecutionEngine = SqlAlchemyExecutionEngine(
        connection_string=connection_string
    )
    data_connector = instantiate_class_from_config(
        config={
            "class_name": "InferredAssetSqlDataConnector",
            "name": "temp_data_connector",
        },
        runtime_environment={
            "execution_engine": execution_engine,
            "datasource_name": "temp_datasource",
        },
        config_defaults={"module_name": "great_expectations.datasource.data_connector"},
    )
    introspection_output = data_connector._introspect_db()

    tables_to_drop: List[str] = []
    tables_dropped: List[str] = []

    for table in introspection_output:
        if table["table_name"].startswith(table_prefix):
            tables_to_drop.append(table["table_name"])

    connection = execution_engine.engine.connect()
    for table_name in tables_to_drop:
        print(f"Dropping table {table_name}")
        connection.execute(f"DROP TABLE IF EXISTS {table_name}")
        tables_dropped.append(table_name)

    tables_skipped: List[str] = list(set(tables_to_drop) - set(tables_dropped))
    if len(tables_skipped) > 0:
        warnings.warn(f"Warning: Tables skipped: {tables_skipped}")

    return tables_dropped


@contextmanager
def set_directory(path: str) -> Generator:
    """Sets the cwd within the context

    Args:
        path: The string representation of the desired path to cd into

    Yields:
        None
    """
    origin = Path().absolute()
    try:
        os.chdir(path)
        yield
    finally:
        os.chdir(origin)


def check_athena_table_count(
    connection_string: str, db_name: str, expected_table_count: int
) -> bool:
    """
    Helper function used by awsathena integration test. Checks whether expected number of tables exist in database
    """
    if sa:
        engine = sa.create_engine(connection_string)
    else:
        logger.debug(
            "Attempting to perform test on AWSAthena database, but unable to load SqlAlchemy context; "
            "install optional sqlalchemy dependency for support."
        )
        return False

    connection = None
    try:
        connection = engine.connect()
        result = connection.execute(sa.text(f"SHOW TABLES in {db_name}")).fetchall()
        return len(result) == expected_table_count
    except SQLAlchemyError as e:
        logger.error(
            """Docs integration tests encountered an error while loading test-data into test-database."""
        )
        raise
    finally:
        connection.close()
        engine.dispose()


def clean_athena_db(connection_string: str, db_name: str, table_to_keep: str) -> None:
    """
    Helper function used by awsathena integration test. Cleans up "temp" tables that were created.
    """
    if sa:
        engine = sa.create_engine(connection_string)
    else:
        logger.debug(
            "Attempting to perform test on AWSAthena database, but unable to load SqlAlchemy context; "
            "install optional sqlalchemy dependency for support."
        )
        return

    connection = None
    try:
        connection = engine.connect()
        result = connection.execute(sa.text(f"SHOW TABLES in {db_name}")).fetchall()
        for table_tuple in result:
            table = table_tuple[0]
            if table != table_to_keep:
                connection.execute(sa.text(f"DROP TABLE `{table}`;"))
    finally:
        connection.close()
        engine.dispose()


<<<<<<< HEAD
def _get_batch_request_from_validator(validator):
    """Utility method to unpack batch_requests from Validators

    #!!! I suspect that some cleanup work in the Validator class would make this method unnecessary
    """
    key_ = list(validator.batches)[0]
    my_batch = validator.batches[key_]
    print(my_batch.batch_request.to_dict())

    my_batch_request = my_batch.batch_request
    return my_batch_request
=======
def get_validator_with_expectation_suite(
    batch_request: Union[BatchRequestBase, dict],
    data_context: BaseDataContext,
    expectation_suite: Optional[ExpectationSuite] = None,
    expectation_suite_name: Optional[str] = None,
    component_name: str = "test",
) -> Validator:
    """
    Instantiates and returns "Validator" object using "data_context", "batch_request", and other available information.
    Use "expectation_suite" if provided.  If not, then if "expectation_suite_name" is specified, then create
    "ExpectationSuite" from it.  Otherwise, generate temporary "expectation_suite_name" using supplied "component_name".
    """
    suite: ExpectationSuite

    generate_temp_expectation_suite_name: bool
    create_expectation_suite: bool

    if expectation_suite is not None and expectation_suite_name is not None:
        if expectation_suite.expectation_suite_name != expectation_suite_name:
            raise ValueError(
                'Mutually inconsistent "expectation_suite" and "expectation_suite_name" were specified.'
            )
        generate_temp_expectation_suite_name = False
        create_expectation_suite = False
    elif expectation_suite is None and expectation_suite_name is not None:
        generate_temp_expectation_suite_name = False
        create_expectation_suite = True
    elif expectation_suite is not None and expectation_suite_name is None:
        generate_temp_expectation_suite_name = False
        create_expectation_suite = False
    else:
        generate_temp_expectation_suite_name = True
        create_expectation_suite = True

    if generate_temp_expectation_suite_name:
        expectation_suite_name = f"tmp.{component_name}.suite_{str(uuid.uuid4())[:8]}"

    if create_expectation_suite:
        try:
            # noinspection PyUnusedLocal
            expectation_suite = data_context.get_expectation_suite(
                expectation_suite_name=expectation_suite_name
            )
        except ge_exceptions.DataContextError:
            expectation_suite = data_context.create_expectation_suite(
                expectation_suite_name=expectation_suite_name
            )
            print(
                f'Created ExpectationSuite "{expectation_suite.expectation_suite_name}".'
            )

    batch_request = materialize_batch_request(batch_request=batch_request)
    validator: Validator = data_context.get_validator(
        batch_request=batch_request,
        expectation_suite_name=expectation_suite_name,
    )

    return validator


def set_bootstrap_random_seed_variable(
    profiler: BaseRuleBasedProfiler,
    random_seed: int = RANDOM_SEED,
) -> None:
    variables_dict: dict

    variables_dict = convert_variables_to_dict(variables=profiler.variables)
    variables_dict["bootstrap_random_seed"] = random_seed
    profiler.variables = build_parameter_container_for_variables(
        variables_configs=variables_dict
    )

    rule: Rule
    for rule in profiler.rules:
        variables_dict = convert_variables_to_dict(variables=rule.variables)
        variables_dict["bootstrap_random_seed"] = random_seed
        rule.variables = build_parameter_container_for_variables(
            variables_configs=variables_dict
        )
>>>>>>> 2eb16f2a
<|MERGE_RESOLUTION|>--- conflicted
+++ resolved
@@ -713,7 +713,6 @@
         engine.dispose()
 
 
-<<<<<<< HEAD
 def _get_batch_request_from_validator(validator):
     """Utility method to unpack batch_requests from Validators
 
@@ -725,7 +724,7 @@
 
     my_batch_request = my_batch.batch_request
     return my_batch_request
-=======
+
 def get_validator_with_expectation_suite(
     batch_request: Union[BatchRequestBase, dict],
     data_context: BaseDataContext,
@@ -804,5 +803,4 @@
         variables_dict["bootstrap_random_seed"] = random_seed
         rule.variables = build_parameter_container_for_variables(
             variables_configs=variables_dict
-        )
->>>>>>> 2eb16f2a
+        )