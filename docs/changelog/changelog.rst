--- conflicted
+++ resolved
@@ -2,6 +2,12 @@
 
 develop
 -----------------
+* CLI: improve look/consistency of `docs list`, `suite list`, and `datasource list` output; add `store list` and `validation-operator list` commands great_expectations/core/logging/usage_statistics.py
+* We’re adding anonymized  usage statistics to Great Expectations. You can opt out at any time, but we’re hoping that you won’t: this data will be very helpful for improving the product. See this article for details: :ref:`Usage Statistics`
+
+**Breaking**
+
+* Renamed all ``generator`` parameters and methods to the more correct ``batch_kwargs_generator`` language. Existing projects may require simple migration steps. See :ref:`Upgrading to 0.10.x` for instructions.
 
 0.9.11
 -----------------
@@ -30,22 +36,12 @@
 * Remove the "project new" option from the command line (since it is not implemented; users can only run "init" to create a new project).
 * Update type detection for bigquery based on driver changes in pybigquery driver 0.4.14. Added a warning for users who are running an older pybigquery driver
 * added execution tests to the NotebookRenderer to mitigate codegen risks
-<<<<<<< HEAD
-* CLI: improve look/consistency of `docs list`, `suite list`, and `datasource list` output; add `store list` and `validation-operator list` commands great_expectations/core/logging/usage_statistics.py
-* Fix AttributeError when validating expectations from a JSON file
-* We’re adding anonymized  usage statistics to Great Expectations. You can opt out at any time, but we’re hoping that you won’t: this data will be very helpful for improving the product. See this article for details: :ref:`Usage Statistics`
-
-**Breaking**
-
-* Renamed all ``generator`` parameters and methods to the more correct ``batch_kwargs_generator`` language. Existing projects may require simple migration steps. See :ref:`Upgrading to 0.10.x` for instructions.
-=======
 * Add option "persist", true by default, for SparkDFDataset to persist the DataFrame it is passed. This addresses #1133 in a deeper way (thanks @tejsvirai for the robust debugging support and reproduction on spark).
    * Disabling this option should *only* be done if the user has *already* externally persisted the DataFrame, or if the dataset is too large to persist but *computations are guaranteed to be stable across jobs*.
 * Enable passing dataset kwargs through datasource via dataset_options batch_kwarg.
 * Fix AttributeError when validating expectations from a JSON file
 * Data Docs: fix bug that was causing erratic scrolling behavior when table of contents contains many columns
 * Data Docs: add ability to hide how-to buttons and related content in Data Docs
->>>>>>> 58ba64c7
 
 0.9.7
 -----------------
