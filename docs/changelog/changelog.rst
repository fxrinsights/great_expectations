.. _changelog:

<<<<<<< HEAD

v0.8.1__develop
-----------------


v0.8.0
=======
0.8.1
-----------------
* Fix an issue where version was reported as '0+unknown'


0.8.0
>>>>>>> ea0f05a3
-----------------

Version 0.8.0 is a significant update to Great Expectations, with many improvements focused on configurability
and usability.  See the :ref:`migrating_versions` guide for more details on specific changes, which include
several breaking changes to configs and APIs.

Highlights include:

1. Validation Operators and Actions. Validation operators make it easy to integrate GE into a variety of pipeline runners. They
   offer one-line integration that emphasizes configurability. See the :ref:`validation_operators_and_actions`
   feature guide for more information.

   - The DataContext `get_batch` method no longer treats `expectation_suite_name` or `batch_kwargs` as optional; they
     must be explicitly specified.
   - The top-level GE validate method allows more options for specifying the specific data_asset class to use.

2. First-class support for plugins in a DataContext, with several features that make it easier to configure and
   maintain DataContexts across common deployment patterns.

   - **Environments**: A DataContext can now manage :ref:`environment_and_secrets` more easily thanks to more dynamic and
     flexible variable substitution.
   - **Stores**: A new internal abstraction for DataContexts, :ref:`stores_reference`, make extending GE easier by
     consolidating logic for reading and writing resources from a database, local, or cloud storage.
   - **Types**: Utilities configured in a DataContext are now referenced using `class_name` and `module_name` throughout
     the DataContext configuration, making it easier to extend or supplement pre-built resources. For now, the "type"
     parameter is still supported but expect it to be removed in a future release.

3. Partitioners: Batch Kwargs are clarified and enhanced to help easily reference well-known chunks of data using a
   partition_id. Batch ID and Batch Fingerprint help round out support for enhanced metadata around data
   assets that GE validates. See :ref:`batch_identifiers` for more information. The `GlobReaderGenerator`,
   `QueryGenerator`, `S3Generator`, `SubdirReaderGenerator`, and `TableGenerator` all support partition_id for
   easily accessing data assets.

4. Other Improvements:

   - We're beginning a long process of some under-the-covers refactors designed to make GE more maintainable as we
     begin adding additional features.
   - Restructured documentation: our docs have a new structure and have been reorganized to provide space for more
     easily adding and accessing reference material. Stay tuned for additional detail.
   - The command build-documentation has been renamed build-docs and now by
     default opens the Data Docs in the users' browser.

v0.7.11
-----------------
* Fix an issue where head() lost the column name for SqlAlchemyDataset objects with a single column
* Fix logic for the 'auto' bin selection of `build_continuous_partition_object`
* Add missing jinja2 dependency
* Fix an issue with inconsistent availability of strict_min and strict_max options on expect_column_values_to_be_between
* Fix an issue where expectation suite evaluation_parameters could be overriden by values during validate operation


v0.7.10
-----------------
* Fix an issue in generated documentation where the Home button failed to return to the index
* Add S3 Generator to module docs and improve module docs formatting
* Add support for views to QueryGenerator
* Add success/failure icons to index page
* Return to uniform histogram creation during profiling to avoid large partitions for internal performance reasons


v0.7.9
-----------------
* Add an S3 generator, which will introspect a configured bucket and generate batch_kwargs from identified objects
* Add support to PandasDatasource and SparkDFDatasource for reading directly from S3
* Enhance the Site Index page in documentation so that validation results are sorted and display the newest items first
  when using the default run-id scheme
* Add a new utility method, `build_continuous_partition_object` which will build partition objects using the dataset
  API and so supports any GE backend.
* Fix an issue where columns with spaces in their names caused failures in some SqlAlchemyDataset and SparkDFDataset
  expectations
* Fix an issue where generated queries including null checks failed on MSSQL (#695)
* Fix an issue where evaluation parameters passed in as a set instead of a list could cause JSON serialization problems
  for the result object (#699)


v0.7.8
-----------------
* BREAKING: slack webhook URL now must be in the profiles.yml file (treat as a secret)
* Profiler improvements:
  - Display candidate profiling data assets in alphabetical order
  - Add columns to the expectation_suite meta during profiling to support human-readable description information
* Improve handling of optional dependencies during CLI init
* Improve documentation for create_expectations notebook
* Fix several anachronistic documentation and docstring phrases (#659, #660, #668, #681; #thanks @StevenMMortimer)
* Fix data docs rendering issues:
  - documentation rendering failure from unrecognized profiled column type (#679; thanks @dinedal))
  - PY2 failure on encountering unicode (#676)


v.0.7.7
-----------------
* Standardize the way that plugin module loading works. DataContext will begin to use the new-style class and plugin
  identification moving forward; yml configs should specify class_name and module_name (with module_name optional for
  GE types). For now, it is possible to use the "type" parameter in configuration (as before).
* Add support for custom data_asset_type to all datasources
* Add support for strict_min and strict_max to inequality-based expectations to allow strict inequality checks
  (thanks @RoyalTS!)
* Add support for reader_method = "delta" to SparkDFDatasource
* Fix databricks generator (thanks @sspitz3!)
* Improve performance of DataContext loading by moving optional import
* Fix several memory and performance issues in SparkDFDataset.
  - Use only distinct value count instead of bringing values to driver
  - Migrate away from UDF for set membership, nullity, and regex expectations
* Fix several UI issues in the data_documentation
  - Move prescriptive dataset expectations to Overview section
  - Fix broken link on Home breadcrumb
  - Scroll follows navigation properly
  - Improved flow for long items in value_set
  - Improved testing for ValidationRenderer
  - Clarify dependencies introduced in documentation sites
  - Improve testing and documentation for site_builder, including run_id filter
  - Fix missing header in Index page and cut-off tooltip
  - Add run_id to path for validation files


v.0.7.6
-----------------
* New Validation Renderer! Supports turning validation results into HTML and displays differences between the expected
  and the observed attributes of a dataset.
* Data Documentation sites are now fully configurable; a data context can be configured to generate multiple
  sites built with different GE objects to support a variety of data documentation use cases. See data documentation
  guide for more detail.
* CLI now has a new top-level command, `build-documentation` that can support rendering documentation for specified
  sites and even named data assets in a specific site.
* Introduced DotDict and LooselyTypedDotDict classes that allow to enforce typing of dictionaries.
* Bug fixes: improved internal logic of rendering data documentation, slack notification, and CLI profile command when
  datasource argument was not provided.

v.0.7.5
-----------------
* Fix missing requirement for pypandoc brought in from markdown support for notes rendering.

v.0.7.4
-----------------
* Fix numerous rendering bugs and formatting issues for rendering documentation.
* Add support for pandas extension dtypes in pandas backend of expect_column_values_to_be_of_type and
  expect_column_values_to_be_in_type_list and fix bug affecting some dtype-based checks.
* Add datetime and boolean column-type detection in BasicDatasetProfiler.
* Improve BasicDatasetProfiler performance by disabling interactive evaluation when output of expectation is not
  immediately used for determining next expectations in profile.
* Add support for rendering expectation_suite and expectation_level notes from meta in docs.
* Fix minor formatting issue in readthedocs documentation.

v.0.7.3
-----------------
* BREAKING: Harmonize expect_column_values_to_be_of_type and expect_column_values_to_be_in_type_list semantics in
  Pandas with other backends, including support for None type and type_list parameters to support profiling.
  *These type expectations now rely exclusively on native python or numpy type names.*
* Add configurable support for Custom DataAsset modules to DataContext
* Improve support for setting and inheriting custom data_asset_type names
* Add tooltips with expectations backing data elements to rendered documentation
* Allow better selective disabling of tests (thanks @RoyalITS)
* Fix documentation build errors causing missing code blocks on readthedocs
* Update the parameter naming system in DataContext to reflect data_asset_name *and* expectation_suite_name
* Change scary warning about discarding expectations to be clearer, less scary, and only in log
* Improve profiler support for boolean types, value_counts, and type detection
* Allow user to specify data_assets to profile via CLI
* Support CLI rendering of expectation_suite and EVR-based documentation

v.0.7.2
-----------------
* Improved error detection and handling in CLI "add datasource" feature
* Fixes in rendering of profiling results (descriptive renderer of validation results)
* Query Generator of SQLAlchemy datasource adds tables in non-default schemas to the data asset namespace
* Added convenience methods to display HTML renderers of sections in Jupyter notebooks
* Implemented prescriptive rendering of expectations for most expectation types

v.0.7.1
------------

* Added documentation/tutorials/videos for onboarding and new profiling and documentation features
* Added prescriptive documentation built from expectation suites
* Improved index, layout, and navigation of data context HTML documentation site
* Bug fix: non-Python files were not included in the package
* Improved the rendering logic to gracefully deal with failed expectations
* Improved the basic dataset profiler to be more resilient
* Implement expect_column_values_to_be_of_type, expect_column_values_to_be_in_type_list for SparkDFDataset
* Updated CLI with a new documentation command and improved profile and render commands
* Expectation suites and validation results within a data context are saved in a more readable form (with indentation)
* Improved compatibility between SparkDatasource and InMemoryGenerator
* Optimization for Pandas column type checking
* Optimization for Spark duplicate value expectation (thanks @orenovadia!)
* Default run_id format no longer includes ":" and specifies UTC time
* Other internal improvements and bug fixes


v.0.7.0
------------

Version 0.7 of Great Expectations is HUGE. It introduces several major new features
and a large number of improvements, including breaking API changes.

The core vocabulary of expectations remains consistent. Upgrading to 
the new version of GE will primarily require changes to code that
uses data contexts; existing expectation suites will require only changes
to top-level names.

 * Major update of Data Contexts. Data Contexts now offer significantly \
   more support for building and maintaining expectation suites and \
   interacting with existing pipeline systems, including providing a namespace for objects.\
   They can handle integrating, registering, and storing validation results, and
   provide a namespace for data assets, making **batches** first-class citizens in GE.
   Read more: :ref:`data_context` or :py:mod:`great_expectations.data_context`

 * Major refactor of autoinspect. Autoinspect is now built around a module
   called "profile" which provides a class-based structure for building
   expectation suites. There is no longer a default  "autoinspect_func" --
   calling autoinspect requires explicitly passing the desired profiler. See :ref:`profiling`

 * New "Compile to Docs" feature produces beautiful documentation from expectations and expectation
   validation reports, helping keep teams on the same page.

 * Name clarifications: we've stopped using the overloaded terms "expectations
   config" and "config" and instead use "expectation suite" to refer to a
   collection (or suite!) of expectations that can be used for validating a
   data asset.

   - Expectation Suites include several top level keys that are useful \
     for organizing content in a data context: data_asset_name, \
     expectation_suite_name, and data_asset_type. When a data_asset is \
     validated, those keys will be placed in the `meta` key of the \
     validation result.

 * Major enhancement to the CLI tool including `init`, `render` and more flexibility with `validate`

 * Added helper notebooks to make it easy to get started. Each notebook acts as a combination of \
   tutorial and code scaffolding, to help you quickly learn best practices by applying them to \
   your own data.

 * Relaxed constraints on expectation parameter values, making it possible to declare many column
   aggregate expectations in a way that is always "vacuously" true, such as
   ``expect_column_values_to_be_between`` ``None`` and ``None``. This makes it possible to progressively
   tighten expectations while using them as the basis for profiling results and documentation.

  * Enabled caching on dataset objects by default.

 * Bugfixes and improvements:

   * New expectations:

     * expect_column_quantile_values_to_be_between
     * expect_column_distinct_values_to_be_in_set

   * Added support for ``head`` method on all current backends, returning a PandasDataset
   * More implemented expectations for SparkDF Dataset with optimizations

     * expect_column_values_to_be_between
     * expect_column_median_to_be_between
     * expect_column_value_lengths_to_be_between

   * Optimized histogram fetching for SqlalchemyDataset and SparkDFDataset
   * Added cross-platform internal partition method, paving path for improved profiling
   * Fixed bug with outputstrftime not being honored in PandasDataset
   * Fixed series naming for column value counts
   * Standardized naming for expect_column_values_to_be_of_type
   * Standardized and made explicit use of sample normalization in stdev calculation
   * Added from_dataset helper
   * Internal testing improvements
   * Documentation reorganization and improvements
   * Introduce custom exceptions for more detailed error logs

v.0.6.1
------------
* Re-add testing (and support) for py2
* NOTE: Support for SqlAlchemyDataset and SparkDFDataset is enabled via optional install \
  (e.g. ``pip install great_expectations[sqlalchemy]`` or ``pip install great_expectations[spark]``)

v.0.6.0
------------
* Add support for SparkDFDataset and caching (HUGE work from @cselig)
* Migrate distributional expectations to new testing framework
* Add support for two new expectations: expect_column_distinct_values_to_contain_set 
  and expect_column_distinct_values_to_equal_set (thanks @RoyalTS)
* FUTURE BREAKING CHANGE: The new cache mechanism for Datasets, \
  when enabled, causes GE to assume that dataset does not change between evaluation of individual expectations. \
  We anticipate this will become the future default behavior.
* BREAKING CHANGE: Drop official support pandas < 0.22

v.0.5.1
---------------
* **Fix** issue where no result_format available for expect_column_values_to_be_null caused error
* Use vectorized computation in pandas (#443, #445; thanks @RoyalTS)


v.0.5.0
----------------
* Restructured class hierarchy to have a more generic DataAsset parent that maintains expectation logic separate \
  from the tabular organization of Dataset expectations
* Added new FileDataAsset and associated expectations (#416 thanks @anhollis)
* Added support for date/datetime type columns in some SQLAlchemy expectations (#413)
* Added support for a multicolumn expectation, expect multicolumn values to be unique (#408)
* **Optimization**: You can now disable `partial_unexpected_counts` by setting the `partial_unexpected_count` value to \
  0 in the result_format argument, and we do not compute it when it would not be returned. (#431, thanks @eugmandel)
* **Fix**: Correct error in unexpected_percent computations for sqlalchemy when unexpected values exceed limit (#424)
* **Fix**: Pass meta object to expectation result (#415, thanks @jseeman)
* Add support for multicolumn expectations, with `expect_multicolumn_values_to_be_unique` as an example (#406)
* Add dataset class to from_pandas to simplify using custom datasets (#404, thanks @jtilly)
* Add schema support for sqlalchemy data context (#410, thanks @rahulj51)
* Minor documentation, warning, and testing improvements (thanks @zdog).


v.0.4.5
----------------
* Add a new autoinspect API and remove default expectations.
* Improve details for expect_table_columns_to_match_ordered_list (#379, thanks @rlshuhart)
* Linting fixes (thanks @elsander)
* Add support for dataset_class in from_pandas (thanks @jtilly)
* Improve redshift compatibility by correcting faulty isnull operator (thanks @avanderm)
* Adjust partitions to use tail_weight to improve JSON compatibility and
  support special cases of KL Divergence (thanks @anhollis)
* Enable custom_sql datasets for databases with multiple schemas, by
  adding a fallback for column reflection (#387, thanks @elsander)
* Remove `IF NOT EXISTS` check for custom sql temporary tables, for
  Redshift compatibility (#372, thanks @elsander)
* Allow users to pass args/kwargs for engine creation in
  SqlAlchemyDataContext (#369, thanks @elsander)
* Add support for custom schema in SqlAlchemyDataset (#370, thanks @elsander)
* Use getfullargspec to avoid deprecation warnings.
* Add expect_column_values_to_be_unique to SqlAlchemyDataset
* **Fix** map expectations for categorical columns (thanks @eugmandel)
* Improve internal testing suite (thanks @anhollis and @ccnobbli)
* Consistently use value_set instead of mixing value_set and values_set (thanks @njsmith8)

v.0.4.4
----------------
* Improve CLI help and set CLI return value to the number of unmet expectations
* Add error handling for empty columns to SqlAlchemyDataset, and associated tests
* **Fix** broken support for older pandas versions (#346)
* **Fix** pandas deepcopy issue (#342)

v.0.4.3
-------
* Improve type lists in expect_column_type_to_be[_in_list] (thanks @smontanaro and @ccnobbli)
* Update cli to use entry_points for conda compatibility, and add version option to cli
* Remove extraneous development dependency to airflow
* Address SQlAlchemy warnings in median computation
* Improve glossary in documentation
* Add 'statistics' section to validation report with overall validation results (thanks @sotte)
* Add support for parameterized expectations
* Improve support for custom expectations with better error messages (thanks @syk0saje)
* Implement expect_column_value_lenghts_to_[be_between|equal] for SQAlchemy (thanks @ccnobbli)
* **Fix** PandasDataset subclasses to inherit child class

v.0.4.2
-------
* **Fix** bugs in expect_column_values_to_[not]_be_null: computing unexpected value percentages and handling all-null (thanks @ccnobbli)
* Support mysql use of Decimal type (thanks @bouke-nederstigt)
* Add new expectation expect_column_values_to_not_match_regex_list.

  * Change behavior of expect_column_values_to_match_regex_list to use python re.findall in PandasDataset, relaxing \
    matching of individuals expressions to allow matches anywhere in the string.

* **Fix** documentation errors and other small errors (thanks @roblim, @ccnobbli)

v.0.4.1
-------
* Correct inclusion of new data_context module in source distribution

v.0.4.0
-------
* Initial implementation of data context API and SqlAlchemyDataset including implementations of the following \
  expectations:

  * expect_column_to_exist
  * expect_table_row_count_to_be
  * expect_table_row_count_to_be_between
  * expect_column_values_to_not_be_null
  * expect_column_values_to_be_null
  * expect_column_values_to_be_in_set
  * expect_column_values_to_be_between
  * expect_column_mean_to_be
  * expect_column_min_to_be
  * expect_column_max_to_be
  * expect_column_sum_to_be
  * expect_column_unique_value_count_to_be_between
  * expect_column_proportion_of_unique_values_to_be_between

* Major refactor of output_format to new result_format parameter. See docs for full details:

  * exception_list and related uses of the term exception have been renamed to unexpected
  * Output formats are explicitly hierarchical now, with BOOLEAN_ONLY < BASIC < SUMMARY < COMPLETE. \
    All *column_aggregate_expectation* expectations now return element count and related information included at the \
    BASIC level or higher.

* New expectation available for parameterized distributions--\
  expect_column_parameterized_distribution_ks_test_p_value_to_be_greater_than (what a name! :) -- (thanks @ccnobbli)
* ge.from_pandas() utility (thanks @schrockn)
* Pandas operations on a PandasDataset now return another PandasDataset (thanks @dlwhite5)
* expect_column_to_exist now takes a column_index parameter to specify column order (thanks @louispotok)
* Top-level validate option (ge.validate())
* ge.read_json() helper (thanks @rjurney)
* Behind-the-scenes improvements to testing framework to ensure parity across data contexts.
* Documentation improvements, bug-fixes, and internal api improvements

v.0.3.2
-------
* Include requirements file in source dist to support conda

v.0.3.1
--------
* **Fix** infinite recursion error when building custom expectations
* Catch dateutil parsing overflow errors

v.0.2
-----
* Distributional expectations and associated helpers are improved and renamed to be more clear regarding the tests they apply
* Expectation decorators have been refactored significantly to streamline implementing expectations and support custom expectations
* API and examples for custom expectations are available
* New output formats are available for all expectations
* Significant improvements to test suite and compatibility<|MERGE_RESOLUTION|>--- conflicted
+++ resolved
@@ -1,20 +1,15 @@
 .. _changelog:
 
-<<<<<<< HEAD
-
-v0.8.1__develop
------------------
-
-
-v0.8.0
-=======
+0.8.2__develop
+-----------------
+
+
 0.8.1
 -----------------
 * Fix an issue where version was reported as '0+unknown'
 
 
 0.8.0
->>>>>>> ea0f05a3
 -----------------
 
 Version 0.8.0 is a significant update to Great Expectations, with many improvements focused on configurability
